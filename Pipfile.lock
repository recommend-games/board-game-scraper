{
    "_meta": {
        "hash": {
<<<<<<< HEAD
            "sha256": "eefa2cd370221ddb09cae8364c2f0e3698947683e20c2c1943300991f62290e9"
=======
            "sha256": "5c7c474e515409906b7d6276f89afdc77f89c7373499cd2c119d269b4508f1c4"
>>>>>>> 4ace2be4
        },
        "pipfile-spec": 6,
        "requires": {
            "python_version": "3.7"
        },
        "sources": [
            {
                "name": "pypi",
                "url": "https://pypi.org/simple",
                "verify_ssl": true
            }
        ]
    },
    "default": {
        "affinegap": {
            "hashes": [
                "sha256:2ef942b6025a5641a720fb3a65814aed178df65bd9dd522ce371187b797e7e8d",
                "sha256:710693c15a1f32a548fdd3678b26bfd1a2eb724de187b5f52786649d0a148d67",
                "sha256:7bfe49431582bc650b820f1de1528188ad52c3c4a00c5990eaa37b52f95ec9c8",
                "sha256:83def6c1ce570a620da4fed1116d0f98d2cb9a93da9d87f4298fe4328744e507",
                "sha256:84725707a7823b04ae8684617f3528d1a24d6d07c0711107709cb3eb334c6c6e",
                "sha256:944208004be5296db95d196e3a60796facfa74b0aef13e0b046dd1abe978296d",
                "sha256:a2378ac1f98136cb6cb08556f4242fb254b12812c8db37ee3ff5e9b3093f193e",
                "sha256:b0d065cd4c3a2320d756d5cc10f5af4e21fd6de9aa901f73ea277c51247afee9",
                "sha256:d1058e72a799e48ce782622b441adc1dfc42f0bf8a817efd97e4bcf9c763c703",
                "sha256:da55c07b6c913cf90419d5780d8aacc051c263a9ff1b93072079a16e742b9bbd"
            ],
            "version": "==1.11"
        },
        "attrs": {
            "hashes": [
                "sha256:08a96c641c3a74e44eb59afb61a24f2cb9f4d7188748e76ba4bb5edfa3cb7d1c",
                "sha256:f7b7ce16570fe9965acd6d30101a28f62fb4a7f9e926b3bbc9b61f8b04247e72"
            ],
            "version": "==19.3.0"
        },
        "automat": {
            "hashes": [
                "sha256:7979803c74610e11ef0c0d68a2942b152df52da55336e0c9d58daf1831cbdf33",
                "sha256:b6feb6455337df834f6c9962d6ccf771515b7d939bca142b29c20c2376bc6111"
            ],
            "version": "==20.2.0"
        },
        "awscli": {
            "hashes": [
                "sha256:18ee55faba7e3a785eca1a0b543f5e23c306291ac11c485fce032996ca0b7691",
                "sha256:8ebb7b713382b4bf49b486769df29acadf91d07ecd3be1fbb61972441d37b9e3"
            ],
            "index": "pypi",
            "version": "==1.18.37"
        },
        "boto": {
            "hashes": [
                "sha256:147758d41ae7240dc989f0039f27da8ca0d53734be0eb869ef16e3adcfa462e8",
                "sha256:ea0d3b40a2d852767be77ca343b58a9e3a4b00d9db440efb8da74b4e58025e5a"
            ],
            "index": "pypi",
            "version": "==2.49.0"
        },
        "boto3": {
            "hashes": [
<<<<<<< HEAD
                "sha256:8bf7e3611d46e8214bf225169ac55de762d9d341514f81ebae885dd601138fcf",
                "sha256:913fc7bbb9df147ed6fa0bd2b391469652ee8cad3e26ca2355e6ff774d9516fb"
=======
                "sha256:0f716513fa495cbef3a50a8b46182cb069c475f423b02bcd7440eb7c5a86878f",
                "sha256:5effba33ceb55a524e26f245dfe008bf3caca96a6a3d52886ae2fc9ddc06bb64"
>>>>>>> 4ace2be4
            ],
            "version": "==1.12.37"
        },
        "botocore": {
            "hashes": [
                "sha256:30055e9a3e313400d92ca4ad599e6506d71fb1addc75f075ab7179973ac52de6",
                "sha256:51422695a5a39ca9320acd3edaf7b337bed75bbc7d260deb76c1d801adc0daa2"
            ],
            "version": "==1.15.37"
        },
        "btrees": {
            "hashes": [
                "sha256:0853e885de1e3d5768986eaa5ea273bfcd8035ca83600ea2addd40ec1b5b75ca",
                "sha256:15369b775351b7bdae0347c19b9203bb1e8e1484b95e93ff201e4c6f43adf231",
                "sha256:1ab5b9844a84ecdc42e722be987a8a40f14c02d45d551cb03c4efc8b9a8ba915",
                "sha256:1e017bba022bf15a041323633543d565937700b963e52753050143817817d09d",
                "sha256:1e7035a788255cc0a7d6ddffadf04f2b185174205f24a403d5cd8b509c5aaa87",
                "sha256:356bf2daec1b65c455674f1c040b0c3b752ce908ed8b76ab3f80c0d035f44f63",
                "sha256:4796bc04528f3ca6c03bba95da6cb1da0965a4ce2ca4277fc11e0b0b515b1e81",
                "sha256:5348da6cc5ea6cf6fc6f0000a640739f48f8737b8011ca36a86414e740c0e8fe",
                "sha256:5d896f656cb4999c7342cce254f6a77748a04b1e58e94bff2f1750c4d1f02e10",
                "sha256:5e2c064a54d840d5bdc6f647b2978a76879f2cea1734f52a7e69859470f63267",
                "sha256:5f264b720a9629818536963d5be318ea9d291779b20e7aef47915ac0f0a2430e",
                "sha256:5f2a77d6d31e71bb598650f5c1d5e0c16e342e0a34954ebe02ea5668ae69fae4",
                "sha256:65826eea07c58237b299c97ccef9e13ecf37e1ffc19a87c704423cfe488be3e6",
                "sha256:6f6c79a241a4c898dd8ac1f3477dbf652d604f700690d16b18858f413e3030d1",
                "sha256:77b9f9ea3054226edf37e0039c850c1eecafa122d4af90ecf4918e7c561c0854",
                "sha256:7961eb99954270aad22eaccdeb0e96291415b427662d90af741bd85edf601230",
                "sha256:7c999ca29c5a701ddb4f95c365ced80dfdee137906cf08f6e4a4ad40112faad2",
                "sha256:7d1934e5bdc3c21165591712f39cdafd6d234daba7b81eb88b6069585171c2a2",
                "sha256:82b445703aa57abd55b65b3b2872806fe3ce5059cf19dd76d6d6a90f4e33c7db",
                "sha256:8854d7c4ff94866e6348d6dc291f1d1277eaf70122a51e1cf3e62d0c7e79660d",
                "sha256:8ec3a037ac053f47ac34c37b8b07d133e995ac5f4e306f83bad6592726ab1365",
                "sha256:8faa43c485b2f349b0ba2bcb0a733af9e70015d75bb54041d1c5821fcdedf2dd",
                "sha256:9740d31d1fca34863159043db6d27bfb82af4a73f2904d870116b3125e541585",
                "sha256:99a543a4a7509d4a2650f9dd278eee4b58976d5109285ab0916bf3e768e756b2",
                "sha256:9cf0ad124a5df05e17f0901a6394e38cf4aa5e1562d87f7a71f0077374035153",
                "sha256:a3918d19adaec808f5d9000ead89f8cbd2aac1a8a80b87c6d1545e605193b443",
                "sha256:a8bccc0d08a4649f8aca646b385ad7016cecd20aa562c8454ce8db7feaf2b702",
                "sha256:adefe5052dc8e10bd52c482ef2169984e38e4088b34666a80c9297102f2282e9",
                "sha256:b2f64ae98e38ce214afbdbfed9056b2ee5bca07e4c2c63527d88b3fa87421bdd",
                "sha256:baf4f2adc6b6a379df9746f5b68457f44bb009149d45a129a2c073bf1ce65d05",
                "sha256:bc9eab862392006511a4a91fb1d8133b7175c2ba1955f71f91e2a60b6513e7e9",
                "sha256:d07b953549b550827978816c85e0e7c86ce4f7f2ed35ba944e38776afd4dfaa7",
                "sha256:d325ea1d4fdef68997669c39b36b2bd56e021668af7d28506235b80c7de54b2d",
                "sha256:e51f7f0afaf0013bba9444ce242f70ae9fa9eed4bffe068c1f1882a49ea9ce95",
                "sha256:ed3382d505ee44635b941eb40514b2440aac10a0d8f091d345a27bb792558235",
                "sha256:f1222d8e12740adccc94448133289fdcd29ec61d49c2d65292e6321266156ddb",
                "sha256:f1b1dfa84772e5115094955340db96e91cd745ef12fa662a70b5a1bc5d02a93c",
                "sha256:f45ea565ea14de173f54fea568dfa49c087d1818f41b9ceaf44f81eae8d85f84",
                "sha256:f6a27c24ce6b5cc7a374fa46877f34a4525c2417562cccb7704ca3198ccfcdf8",
                "sha256:fc0d474bd0002ffa54e97df8d272e34343fbf4700ab6a4f578c6e8255e9e7137",
                "sha256:fce15aaf8dea58980863eebac0513118424f438f619f686aa4b1e31671ab2d2a"
            ],
            "version": "==4.7.1"
        },
        "bz2file": {
            "hashes": [
                "sha256:64c1f811e31556ba9931953c8ec7b397488726c63e09a4c67004f43bdd28da88"
            ],
            "version": "==0.98"
        },
        "cachetools": {
            "hashes": [
                "sha256:9a52dd97a85f257f4e4127f15818e71a0c7899f121b34591fcc1173ea79a0198",
                "sha256:b304586d357c43221856be51d73387f93e2a961598a9b6b6670664746f3b6c6c"
            ],
            "version": "==4.0.0"
        },
        "categorical-distance": {
            "hashes": [
                "sha256:802de09418307fae8bc91eddb3db791825ce3846f3135a2bdd508adf5df66c44",
                "sha256:ae5eaf72048cb4253f6b851f0594a001643574dffc014d03445f9c7c30543a3e",
                "sha256:fb239cebc09e8355476573dd856e599407a81da962d79196b86f6c1b5006334d"
            ],
            "version": "==1.9"
        },
        "certifi": {
            "hashes": [
                "sha256:1d987a998c75633c40847cc966fcf5904906c920a7f17ef374f5aa4282abd304",
                "sha256:51fcb31174be6e6664c5f69e3e1691a2d72a1a12e90f872cbdb1567eb47b6519"
            ],
            "version": "==2020.4.5.1"
        },
        "cffi": {
            "hashes": [
                "sha256:001bf3242a1bb04d985d63e138230802c6c8d4db3668fb545fb5005ddf5bb5ff",
                "sha256:00789914be39dffba161cfc5be31b55775de5ba2235fe49aa28c148236c4e06b",
                "sha256:028a579fc9aed3af38f4892bdcc7390508adabc30c6af4a6e4f611b0c680e6ac",
                "sha256:14491a910663bf9f13ddf2bc8f60562d6bc5315c1f09c704937ef17293fb85b0",
                "sha256:1cae98a7054b5c9391eb3249b86e0e99ab1e02bb0cc0575da191aedadbdf4384",
                "sha256:2089ed025da3919d2e75a4d963d008330c96751127dd6f73c8dc0c65041b4c26",
                "sha256:2d384f4a127a15ba701207f7639d94106693b6cd64173d6c8988e2c25f3ac2b6",
                "sha256:337d448e5a725bba2d8293c48d9353fc68d0e9e4088d62a9571def317797522b",
                "sha256:399aed636c7d3749bbed55bc907c3288cb43c65c4389964ad5ff849b6370603e",
                "sha256:3b911c2dbd4f423b4c4fcca138cadde747abdb20d196c4a48708b8a2d32b16dd",
                "sha256:3d311bcc4a41408cf5854f06ef2c5cab88f9fded37a3b95936c9879c1640d4c2",
                "sha256:62ae9af2d069ea2698bf536dcfe1e4eed9090211dbaafeeedf5cb6c41b352f66",
                "sha256:66e41db66b47d0d8672d8ed2708ba91b2f2524ece3dee48b5dfb36be8c2f21dc",
                "sha256:675686925a9fb403edba0114db74e741d8181683dcf216be697d208857e04ca8",
                "sha256:7e63cbcf2429a8dbfe48dcc2322d5f2220b77b2e17b7ba023d6166d84655da55",
                "sha256:8a6c688fefb4e1cd56feb6c511984a6c4f7ec7d2a1ff31a10254f3c817054ae4",
                "sha256:8c0ffc886aea5df6a1762d0019e9cb05f825d0eec1f520c51be9d198701daee5",
                "sha256:95cd16d3dee553f882540c1ffe331d085c9e629499ceadfbda4d4fde635f4b7d",
                "sha256:99f748a7e71ff382613b4e1acc0ac83bf7ad167fb3802e35e90d9763daba4d78",
                "sha256:b8c78301cefcf5fd914aad35d3c04c2b21ce8629b5e4f4e45ae6812e461910fa",
                "sha256:c420917b188a5582a56d8b93bdd8e0f6eca08c84ff623a4c16e809152cd35793",
                "sha256:c43866529f2f06fe0edc6246eb4faa34f03fe88b64a0a9a942561c8e22f4b71f",
                "sha256:cab50b8c2250b46fe738c77dbd25ce017d5e6fb35d3407606e7a4180656a5a6a",
                "sha256:cef128cb4d5e0b3493f058f10ce32365972c554572ff821e175dbc6f8ff6924f",
                "sha256:cf16e3cf6c0a5fdd9bc10c21687e19d29ad1fe863372b5543deaec1039581a30",
                "sha256:e56c744aa6ff427a607763346e4170629caf7e48ead6921745986db3692f987f",
                "sha256:e577934fc5f8779c554639376beeaa5657d54349096ef24abe8c74c5d9c117c3",
                "sha256:f2b0fa0c01d8a0c7483afd9f31d7ecf2d71760ca24499c8697aeb5ca37dc090c"
            ],
            "markers": "platform_python_implementation == 'CPython'",
            "version": "==1.14.0"
        },
        "chardet": {
            "hashes": [
                "sha256:84ab92ed1c4d4f16916e05906b6b75a6c0fb5db821cc65e70cbd64a3e2a5eaae",
                "sha256:fc323ffcaeaed0e0a02bf4d117757b98aed530d9ed4531e3e15460124c106691"
            ],
            "version": "==3.0.4"
        },
        "colorama": {
            "hashes": [
                "sha256:7d73d2a99753107a36ac6b455ee49046802e59d9d076ef8e47b61499fa29afff",
                "sha256:e96da0d330793e2cb9485e9ddfd918d456036c7149416295932478192f4436a1"
            ],
            "markers": "python_version != '3.4'",
            "version": "==0.4.3"
        },
        "constantly": {
            "hashes": [
                "sha256:586372eb92059873e29eba4f9dec8381541b4d3834660707faf8ba59146dfc35",
                "sha256:dd2fa9d6b1a51a83f0d7dd76293d734046aa176e384bf6e33b7e44880eb37c5d"
            ],
            "version": "==15.1.0"
        },
        "cryptography": {
            "hashes": [
                "sha256:0cacd3ef5c604b8e5f59bf2582c076c98a37fe206b31430d0cd08138aff0986e",
                "sha256:192ca04a36852a994ef21df13cca4d822adbbdc9d5009c0f96f1d2929e375d4f",
                "sha256:19ae795137682a9778892fb4390c07811828b173741bce91e30f899424b3934d",
                "sha256:1b9b535d6b55936a79dbe4990b64bb16048f48747c76c29713fea8c50eca2acf",
                "sha256:2a2ad24d43398d89f92209289f15265107928f22a8d10385f70def7a698d6a02",
                "sha256:3be7a5722d5bfe69894d3f7bbed15547b17619f3a88a318aab2e37f457524164",
                "sha256:49870684da168b90110bbaf86140d4681032c5e6a2461adc7afdd93be5634216",
                "sha256:587f98ce27ac4547177a0c6fe0986b8736058daffe9160dcf5f1bd411b7fbaa1",
                "sha256:5aca6f00b2f42546b9bdf11a69f248d1881212ce5b9e2618b04935b87f6f82a1",
                "sha256:6b744039b55988519cc183149cceb573189b3e46e16ccf6f8c46798bb767c9dc",
                "sha256:6b91cab3841b4c7cb70e4db1697c69f036c8bc0a253edc0baa6783154f1301e4",
                "sha256:7598974f6879a338c785c513e7c5a4329fbc58b9f6b9a6305035fca5b1076552",
                "sha256:7a279f33a081d436e90e91d1a7c338553c04e464de1c9302311a5e7e4b746088",
                "sha256:95e1296e0157361fe2f5f0ed307fd31f94b0ca13372e3673fa95095a627636a1",
                "sha256:9fc9da390e98cb6975eadf251b6e5fa088820141061bf041cd5c72deba1dc526",
                "sha256:cc20316e3f5a6b582fc3b029d8dc03aabeb645acfcb7fc1d9848841a33265748",
                "sha256:d1bf5a1a0d60c7f9a78e448adcb99aa101f3f9588b16708044638881be15d6bc",
                "sha256:ed1d0760c7e46436ec90834d6f10477ff09475c692ed1695329d324b2c5cd547",
                "sha256:ef9a55013676907df6c9d7dd943eb1770d014f68beaa7e73250fb43c759f4585"
            ],
            "version": "==2.9"
        },
        "cssselect": {
            "hashes": [
                "sha256:f612ee47b749c877ebae5bb77035d8f4202c6ad0f0fc1271b3c18ad6c4468ecf",
                "sha256:f95f8dedd925fd8f54edb3d2dfb44c190d9d18512377d3c1e2388d16126879bc"
            ],
            "version": "==1.1.0"
        },
        "datetime-distance": {
            "hashes": [
                "sha256:7177a54a3555d4737626786f70a062e509f7c0014ba63fc26cd28263b8c64d68",
                "sha256:726e59483957f24c07caf7dcb92ab499d144c62b388e4d0d42a339a4e9cb0120",
                "sha256:93034ebadc7efb76c55789737c4e5d9f6aeaed4af6a672058b9c1f11a2118d4c"
            ],
            "version": "==0.1.3"
        },
        "dedupe": {
            "hashes": [
                "sha256:0e4c61adcb958d39666218a560a6231344974dd175df01bc40530e6975364a27",
                "sha256:1950dd7edb8ee21a9bfb48d2199c9e338d9b679b46b23a77db61685ac78fbe41",
                "sha256:27873c0d5b61a2c31f51143433dcbf24ba4b8cd040f1cf5699ce07d7daed0b80",
                "sha256:626f6a504b21f63a997a808c22250629a0caf1a8703a52f8ba36da9ebfaea7ce",
                "sha256:6ef9dd9be1e501710e4ee3439f57aa34bff953bb4f1defbaeaa4710084842ad9",
                "sha256:834162c9c63fff0cad3eeae4c26750643d9b21f9a4200debc4cdeab9b898013e",
                "sha256:8bdf4d638087ec3647716376d6a04771d1984ee3117a76cc4138e14dc36b9507",
                "sha256:8cae4aaedb6122ae8efbc4edf74a6c756c822e467821fb1060398e88c7685559",
                "sha256:ce80663663d9e7b3eb153d94d7d3823450842c4e802a1ae32dc49c985ca9ee09",
                "sha256:f1e89e92b92f9093c94bade724da39f8c116ceef12b348f0c4ad247c97435e6a"
            ],
            "index": "pypi",
            "version": "==2.0.0"
        },
        "dedupe-hcluster": {
            "hashes": [
                "sha256:142b17a8a530e321f7c1a06664eed355f6727beb8cfc69d2234a033bce32c0b3",
                "sha256:17dccc2a1266c749f9f59c0c0ca6299611d8061e5b173fce60335dc44aac0aef",
                "sha256:1a2e463cb6fd8bfab6debb6667472582599eedab48f804ef27cc851bbaaaf17a",
                "sha256:1fad1f1872ccd4dca8050cb2aed12843f8c0a014396152bc57ff433ae13a76df",
                "sha256:36863a1411852e860a31bd117e14ccc6ff7afd831d8e9caea2bd5444a1292642",
                "sha256:3aae8e94d153ebbae821bc5087aa8057a8bdc5cb08b95b31df7e9b9c62400b0e",
                "sha256:41f2b8d4b7fb9134a7a0466670d2cafebbd23a4caa9a8f856494aed40975d48d",
                "sha256:4719ff6a3081d147b410cbb7ce0939ea035cc9df45da39b07cbe1a9db1626ecb",
                "sha256:4b38658fe1a27bd3d30ebc97be3df6ab632b6db9335f363943b5fd7ac5156d63",
                "sha256:66222055954a354b1adb6f86c50e3277113315107556892b514dab248bc6ac83",
                "sha256:704e10cf65ca680129a91e3f2676df1101c904e969144dc1a430f476b71c3a87",
                "sha256:88a8c754b1f5fcd6bbe0b7e5f69c6102512f0a3236ab2502420b9d7719453201",
                "sha256:8a2644973790d22c4af27750205696a3bcb22b4fd3e5db67001cca2d268deb85",
                "sha256:a7de2b832645b1b1a91029f5f0f204c119bc42fb8c4b4e5d12c709d84bcbb59c",
                "sha256:b49ed0106cfdbfd0140442f139f8c408ec9e8fd64ad0f4b86da979c8b1ae79dd",
                "sha256:be185f5e84c061b4b4b0e57a34090c1a6c5295ffda505b9a3099ba7f12683aa2",
                "sha256:d33c3b44b3624804d8fa26e9587899723a4cadaef3df7d7b2d12190f3042252b",
                "sha256:e9e4b1b1ce94bca9e28da666694320f5201614d9089a8333e294295cc2b8c6c9",
                "sha256:f67f8981a37b6c995b2a2536f2a95a0b5f5bff09fbd26eeaf257920350bf64ef",
                "sha256:fcb8dee8783c08dc578b0b378d7b077c207e71a70c02c0d3a2776ee9a0cd7a66",
                "sha256:fd23a26c1eae4be891a53844eee27aa496ece5d96eb79253b525a7f83414d872",
                "sha256:fdd01749da997b167a03ac22c7ab51e2708a9f807c028dcb36848382512778c7"
            ],
            "version": "==0.3.8"
        },
        "dedupe-variable-datetime": {
            "hashes": [
                "sha256:096d4bb2b8b61217f75b396cea8bcfb5525a2a902110ac98db08cd4bdb32bcd9",
                "sha256:3af618c39471b046e634db5f0c4aae9e92d65217f03c5cdfc0657e6f7a42c416",
                "sha256:975e16104ff62d0eb941880292789a70299514886d6a5d8a07b3a6b89591247c"
            ],
            "version": "==0.1.5"
        },
        "docutils": {
            "hashes": [
                "sha256:6c4f696463b79f1fb8ba0c594b63840ebd41f059e92b31957c46b74a4599b6d0",
                "sha256:9e4d7ecfc600058e07ba661411a2b7de2fd0fafa17d1a7f7361cd47b1175c827",
                "sha256:a2aeea129088da402665e92e0b25b04b073c04b2dce4ab65caaa38b7ce2e1a99"
            ],
            "version": "==0.15.2"
        },
        "doublemetaphone": {
            "hashes": [
                "sha256:07cbd1f23cd8d392c1893c1e8fa99b0800ba05fbf6fa08a96aa43b6c719afd33",
                "sha256:0c3a03b6243ec06e5062c946c887ea585520cdfdbfec44907e58451afff60331",
                "sha256:224ef9ebc5cea206e1d8b4093b842300c6833d7336a23aa5ebca26f194c02b30",
                "sha256:22ee76f136ae69e611fe13fd017e6a075d3964cbcc57366ac21720d6b028e878",
                "sha256:22eedd48826fe78894471373e7ec10afe412183fc460710fa69394c76020273f",
                "sha256:2ad626894327725ef8caa431247c50516baf91aeb695ed05da3e2a1f6a985db5",
                "sha256:385727691f0506905a127c91f438f490b74109bc47540922f41850ade1466e9a",
                "sha256:3f6cad682880c10effa27232ed892aa59f8c7469ed7b9480b830cbad8ce45bf5",
                "sha256:49b4c23948eb42eb04f00625d3b7bdd61fbef114cd19432bbb81057cdffab173",
                "sha256:5251412948415c386d6b84a33b10dc4fa219f9af0f7c3db4871cb5e67b26477b",
                "sha256:59b287ba41a7036eab69b9bc543db14b5f340e0873c8e970e4231135eed217b6",
                "sha256:762d6518617ec1fe47950d25e20543992c2ff92156f1f3b21c0e16d9dc9123f1",
                "sha256:78695140d3e1038bfe20c632d077359b03430c815c56b3d7d59bf98efcff200f",
                "sha256:7ff841421e944aae343f43bb1ec35638b056e2a2be26a2cbbaa7328cf5fac07a",
                "sha256:80ba3cb7417366f302a18361b1bba9afda949ba94a49749962486b08361c6ac3",
                "sha256:9780be4e61a15d47342885e059af92bbdf8add8726d55736a22c6513eec06ce4",
                "sha256:97d875f6a4614318beb472c1018a7cd09f79d3f32ebf638cfe4953ca3f1ffbb5",
                "sha256:9919ffde7ee136aa2958dc5bf3ae07b5b884e2cee6d2971ef9dcd0623b9c1a92",
                "sha256:9fb0386738a10707781d97a6cbd6ed802c253f66ebd8187bc4b1f65957cb1763",
                "sha256:a8ace9d7f16df2dc4021d92a7405109c351cf6d49fa78927a034b6601811f585",
                "sha256:ac85b6757b28f5161b24c4aa25a923513a52edebedfa60158eed088ae468cf18",
                "sha256:ad45e266943cb8d7977d6dd3f883f9476669b38b6f0df3f1c521b36b8a2b0ed7",
                "sha256:b4ce654f8bb09b1e907e72154852fb2883a47944e2486b72ab9dc24c7aefeea2",
                "sha256:b782ba31d9a4a7686bbc97cbf1812a356dad54cb2bc65f74fa75632d4a74e050",
                "sha256:c1d934d41272244b5922dfcd550bd99d1ed5e1a08ad66fbc9a5aacb2bb510e02",
                "sha256:cfa00fd7346f21fb445d1fbad909dcd7b87760998ff3cfc909687288d9809b7f",
                "sha256:d3114830c92e7b0f96c236e86183cb791407346af6134fea721897315a524861",
                "sha256:dac17ba8a44f64ac786bea388c18514812c6a014200acaab10dd26fc418094b6",
                "sha256:dba0424dc37ae0391eabb5221b7f3a8a3ced31bf16e2ee34458dce32b906ffa4",
                "sha256:df6340497e96930971da36a996b0d4a8763aca906f39c0bbaab67dea336aac34",
                "sha256:e26c3cbd1d48af374ec0584cd4f14f15099a1230098398b7023b45977993cd73",
                "sha256:efffbab15fd0aa7ec70a260e53e990eee6472fa07894d221510cce1a5467253a",
                "sha256:fe6a44cdf94544fdfa71b31de69fd8c459453d7d7b01e4a272d4d4e4b9d63ae3"
            ],
            "version": "==0.1"
        },
        "fastcluster": {
            "hashes": [
                "sha256:18988adb9bc07fcb5970a17ced626092d28806866f7914aa8079f1fe57d1fcdf",
                "sha256:3fe5102b58736ff8ed2a7944be98fbd4837b6ba4f3acbf6c06ef3b8ccdda00f1",
                "sha256:4c0d310b74bfac6121eec4b704ffe52bdca995d022b7898ce02d3609a141d7a3",
                "sha256:5026d6a69819c07a9df578529c7ed6615737e70650c42c55267c6a7c57c1b2be",
                "sha256:5045697238bc71e37177f6b6ae9d902c02e8947ee43657476227c92d84885a68",
                "sha256:67fe1890ba5f281e145cc17444056670b60e0232650d189345001f658046f46c",
                "sha256:69055a8cd51e6acafd4d0973cdeaa03620e93f548527310a2448a6d19731ef29",
                "sha256:6e421e7eda88f3140c8786da80656d85c7c73b53665439970acfa7e1f54fc699",
                "sha256:71b2f1c455aae6bb13aa1c9c1db1b0ccc0cdc336646005008d47fe5d584a07a9",
                "sha256:7cb427be975cdadf969fe62eccd5256dccb623342e80ea0fdda8870e40ac756f",
                "sha256:8dd5ef24ea7014ea2d2478627fec509a4366053bcce5b8559b72fc4f62d3990e",
                "sha256:94699ce6a452e34e1ac530823dbfb5a8b97942f00abd07231cb17b3c9f4d11fb",
                "sha256:9849b86b44d2307f52c85a92ecb8dd2c8365bc41d835fb34c859a3622fa52417",
                "sha256:a202f44a3b06f5cf9cdba3c67d6c523288922d6e6a1cdf737292f93759aa82f7",
                "sha256:aaaef36300cbf20fabea182369186e6899b122b2667e1408c981e5177a8ebc67",
                "sha256:accf6df86ce86905a9a87f10cb241d8d772d11ce77a2e8721ac731a7ad11fe8c",
                "sha256:b1d905eb21a40a8b80e678030b985f42bbff4d6eef4c3158cbd0c00c36966de9",
                "sha256:b86f22c46e8217dcd70a58a35b6134de7fa45d5986d703a8cd0812087782d900",
                "sha256:ba26b92bd991714f6edf787e2ec42f294e30d1d6b79cf0c390199cb2b5dcf952",
                "sha256:c17e9d650cefdab2f4632faf0239fe5b77d8f92cde56860a3cbdce33d2963bb9",
                "sha256:c29af2b6c2c8c39292fba4db1f988ae2328298d16b9dc2e8aa4b969020332f5b",
                "sha256:ca988e233e6aee007616af0fc7fbf5b236a3940f334a0fd176cd165151e8aea2",
                "sha256:fd1ada69e745032274632ba0ef5532c8ca631a8b1d2db819689385a5253f3129"
            ],
            "version": "==1.1.26"
        },
        "future": {
            "hashes": [
                "sha256:b1bead90b70cf6ec3f0710ae53a525360fa360d306a86583adc6bf83a4db537d"
            ],
            "version": "==0.18.2"
        },
        "google-api-core": {
            "extras": [
                "grpc"
            ],
            "hashes": [
                "sha256:859f7392676761f2b160c6ee030c3422135ada4458f0948c5690a6a7c8d86294",
                "sha256:92e962a087f1c4b8d1c5c88ade1c1dfd550047dcffb320c57ef6a534a20403e2"
            ],
            "version": "==1.16.0"
        },
        "google-auth": {
            "hashes": [
                "sha256:a5ee4c40fef77ea756cf2f1c0adcf475ecb53af6700cf9c133354cdc9b267148",
                "sha256:cab6c707e6ee20e567e348168a5c69dc6480384f777a9e5159f4299ad177dcc0"
            ],
            "version": "==1.13.1"
        },
        "google-cloud-pubsub": {
            "hashes": [
                "sha256:1277632ef39535fe1955bc102857e00fd61893d1759c3da338b9b46920e350d7",
                "sha256:d15f0aaffd6621c43ed3ca60b74938b5a2daa3f56c1ec1905491d2d4d1c2dc4e"
            ],
            "index": "pypi",
            "version": "==1.4.2"
        },
        "googleapis-common-protos": {
            "extras": [
                "grpc"
            ],
            "hashes": [
                "sha256:013c91704279119150e44ef770086fdbba158c1f978a6402167d47d5409e226e"
            ],
            "version": "==1.51.0"
        },
        "grpc-google-iam-v1": {
            "hashes": [
                "sha256:0bfb5b56f648f457021a91c0df0db4934b6e0c300bd0f2de2333383fe958aa72"
            ],
            "version": "==0.12.3"
        },
        "grpcio": {
            "hashes": [
                "sha256:085bbf7fd0070b8d65e84aa32979f17cfe624d27b5ce23955ef770c19d2d9623",
                "sha256:0ae207a47ec0ad66eb1f53a27d566674d13a236c62ced409891335318ea9b8c5",
                "sha256:0c130204ff5de0b9f041bf3126db0d29369d69883592e4b0d3c19868ba0ced7e",
                "sha256:0ef6b380a588c2c6b29c6cfa0ba7f5d367beb33d5504bcc68658fa241ad498d2",
                "sha256:16e1edb367763ea08d0994d4635ec05f4f8db9db59c39304b061097e3b93df43",
                "sha256:16f5523dacae5aaeda4cf900da7e980747f663298c38c18eb4e5317704aa007a",
                "sha256:181b5078cf568f37915b8a118afcef5fc9f3128c59c38998ed93e7dd793e3928",
                "sha256:245564713cb4ac7bccb0f11be63781beb62299a44d8ab69031c859dbd9461728",
                "sha256:271abbe28eb99fa5c70b3f272c0c66b67dab7bb11e1d29d8e616b4e0e099d29a",
                "sha256:2e1b01cba26988c811c7fb91a0bca19c9afb776cc3d228993f08d324bdd0510a",
                "sha256:3366bd6412c1e73acb1ee27d7f0c7d7dbee118ad8d98c957c8173691b2effeec",
                "sha256:3893b39a0a17d857dc3a42fdb02a26aa53a59bfce49987187bcc0261647f1f55",
                "sha256:3c7864d5ae63b787001b01b376f6315aef1a015aa9c809535235ed0ead907919",
                "sha256:42c6716adf3ec1f608b2b56e885f26dd86e80d2fc1617f51fc92d1b0b649e28e",
                "sha256:4bef0756b9e0df78e8d67a5b1e0e89b7daf41525d575f74e1f14a993c55b680d",
                "sha256:4fe081862e58b8fbef0e479aefc9a64f8f17f53074df1085d8c1fe825a6e5df4",
                "sha256:505a8d1b4ac571a51f10c4c995d5d4714f03c886604dc3c097ef5fd57bcfcf0b",
                "sha256:5c2e81b6ab9768c43f2ca1c9a4c925823aad79ae95efb351007df4b92ebce592",
                "sha256:70ff2df0c1795c5cf585a72d95bb458838b40bad5653c314b9067ba819e918f9",
                "sha256:97b5612fc5d4bbf0490a2d80bed5eab5b59112ef1640440c1a9ac824bafa6968",
                "sha256:a35f8f4a0334ed8b05db90383aecef8e49923ab430689a4360a74052f3a89cf4",
                "sha256:aafe85a8210dfa1da3c46831b7f00c3735240b7b028eeba339eaea6ffdb593fb",
                "sha256:c2e53eb253840f05278a8410628419ba7060815f86d48c9d83b6047de21c9956",
                "sha256:c3645887db3309fc87c3db740b977d403fb265ebab292f1f6a926c4661231fd5",
                "sha256:c6565cc92853af13237b2233f331efdad07339d27fe1f5f74256bfde7dc2f587",
                "sha256:cbc322c5d5615e67c2a15be631f64e6c2bab8c12505bc7c150948abdaa0bdbac",
                "sha256:df749ee982ec35ab76d37a1e637b10a92b4573e2b4e1f86a5fa8a1273c40a850",
                "sha256:e9439d7b801c86df13c6cbb4c5a7e181c058f3c119d5e119a94a5f3090a8f060",
                "sha256:f493ac4754717f25ace3614a51dd408a32b8bff3c9c0c85e9356e7e0a120a8c8",
                "sha256:f80d10bdf1a306f7063046321fd4efc7732a606acdd4e6259b8a37349079b704",
                "sha256:f83b0c91796eb42865451a20e82246011078ba067ea0744f7301e12a94ae2e1b"
            ],
            "version": "==1.28.1"
        },
        "haversine": {
            "hashes": [
                "sha256:157982c06bf77de8b8a535e5a372baa8a2f8aa0e109eb8d3adef2c5ea13a7d47",
                "sha256:b710aaf32c442a6d04aa89678be55e3f6c11f9752fc01c216e89b13120b36269"
            ],
            "version": "==2.2.0"
        },
        "highered": {
            "hashes": [
                "sha256:5fcae90599dda98560d6f5347ff88aee56a4b8e7181d009852c3dc699c336fb7",
                "sha256:e09dd53feba1538fb6c7c8ff9385321cbc78dcf2f8ab1dc04387064293a9fe32"
            ],
            "version": "==0.2.1"
        },
        "hyperlink": {
            "hashes": [
                "sha256:4288e34705da077fada1111a24a0aa08bb1e76699c9ce49876af722441845654",
                "sha256:ab4a308feb039b04f855a020a6eda3b18ca5a68e6d8f8c899cbe9e653721d04f"
            ],
            "version": "==19.0.0"
        },
        "idna": {
            "hashes": [
                "sha256:7588d1c14ae4c77d74036e8c22ff447b26d0fde8f007354fd48a7814db15b7cb",
                "sha256:a068a21ceac8a4d63dbfd964670474107f541babbd2250d61922f029858365fa"
            ],
            "version": "==2.9"
        },
        "incremental": {
            "hashes": [
                "sha256:717e12246dddf231a349175f48d74d93e2897244939173b01974ab6661406b9f",
                "sha256:7b751696aaf36eebfab537e458929e194460051ccad279c72b755a167eebd4b3"
            ],
            "version": "==17.5.0"
        },
        "jmespath": {
            "hashes": [
                "sha256:695cb76fa78a10663425d5b73ddc5714eb711157e52704d69be03b1a02ba4fec",
                "sha256:cca55c8d153173e21baa59983015ad0daf603f9cb799904ff057bfb8ff8dc2d9"
            ],
            "index": "pypi",
            "version": "==0.9.5"
        },
        "levenshtein-search": {
            "hashes": [
                "sha256:0b87352c7a46ec2eb92c52b77c8ab3519dd4727e6a0ef6cb1a752964cb1cf7fd",
                "sha256:1621e38ab89bc3a2ad93efa21071a58627559edf1d25a95ce1ed4f9805512547",
                "sha256:26b716f5c221700d83a8f6cb7f14ec3921ce19621134fb6e6df61652197652f5",
                "sha256:2d40e90df864347c7949ed47c979a630c272de4f1940829d75fbce6ea113863e",
                "sha256:3658640f7cee63e84e1d8585516b106e6c559824b32f834347924099fa67b7ad",
                "sha256:4034569cb652b00a928f5417bf312c3935a9fd493759ff116d779c44f2f437e2",
                "sha256:40592e8f1ebe2752f81617890d7d0bcf56f2ea9f4fe007608ec1675b484a7502",
                "sha256:4aaeaf625574b9e2f1b0dd69a527e6474b7f38a51c83c244f8d0a4a54c386503",
                "sha256:52b1c8994ea4bd8b7cfae166ba93787dd52ba08e5b477dc36e75f052928b512f",
                "sha256:5e143c84e1e4143bd745f17eebbbb1fd9516a1a2817fdcac8c98f65c20e632f6",
                "sha256:63c662e4226b8a3e8952377fbb7e4c2e502944fa2305322f417948e64d1afc78",
                "sha256:6441a64a42a778e850c8439a9532aba1af58d31d5f84895e3050d52ebc283a4b",
                "sha256:6fa5d3bdbc8b701ee20ac47a2add5ff597884efc7354070c3c43023341ab58ed",
                "sha256:7b6d97881b53e8529f90f67d1a7cc49258c3a6b739ec9ffb5cacece0978d7567",
                "sha256:88711da98f1b4006c715af8a39e1bf6b95b1b57f9ec06b4148c5e4dfd39051a5",
                "sha256:8c977f963252f5613ec230bb4c348c230522c72d1287f757a5b9d1d2dfc943f4",
                "sha256:91cfbee90e49815ae6b8bef6923c7532f9ae3e97f29e7ec1f832bf955bb20f2e",
                "sha256:ab5e7a1eecbcf7069c24239991d9f9804935291af2fb141457071ed49881bdb6",
                "sha256:af68c18d0f06a708efe357c892b7ba3f5e9f5ceccea310437eec96655bfba70d",
                "sha256:b357f6c2aa1eea52cd301ea100a2822713dda0f0abd195ffc751dc69678a5f55",
                "sha256:c7d785b5546c3d82e76dc769b1b403f3282f4e0037a2ae0cef07e11165a4e9dc",
                "sha256:d15d7936836a3776b5b6af1fa5454c141e60f2a4cea7cdb77c3dc5147a83e2b3",
                "sha256:d36859f8ddd0dd9579b1c728c81eb8f5d4791a52555a6b735179398093377704",
                "sha256:e8896816d6f978016bf09122aacf611112b2966a849d84e9b49aac5cb47c6909",
                "sha256:f310467dbba5b794d0f4da2f10ebb0a452e54bb7e0b5b74f47153e6f70f4f3aa",
                "sha256:fa11858f626b83d5fe3c1be778c336e4be04fc36ebfbc614a767d3f88a48a492",
                "sha256:ff945b8a45eb2910ae4298f5513b812fb8b1cd1785107dd219029f2b32d95ade"
            ],
            "version": "==1.4.5"
        },
        "lxml": {
            "hashes": [
                "sha256:06d4e0bbb1d62e38ae6118406d7cdb4693a3fa34ee3762238bcb96c9e36a93cd",
                "sha256:0701f7965903a1c3f6f09328c1278ac0eee8f56f244e66af79cb224b7ef3801c",
                "sha256:1f2c4ec372bf1c4a2c7e4bb20845e8bcf8050365189d86806bad1e3ae473d081",
                "sha256:4235bc124fdcf611d02047d7034164897ade13046bda967768836629bc62784f",
                "sha256:5828c7f3e615f3975d48f40d4fe66e8a7b25f16b5e5705ffe1d22e43fb1f6261",
                "sha256:585c0869f75577ac7a8ff38d08f7aac9033da2c41c11352ebf86a04652758b7a",
                "sha256:5d467ce9c5d35b3bcc7172c06320dddb275fea6ac2037f72f0a4d7472035cea9",
                "sha256:63dbc21efd7e822c11d5ddbedbbb08cd11a41e0032e382a0fd59b0b08e405a3a",
                "sha256:7bc1b221e7867f2e7ff1933165c0cec7153dce93d0cdba6554b42a8beb687bdb",
                "sha256:8620ce80f50d023d414183bf90cc2576c2837b88e00bea3f33ad2630133bbb60",
                "sha256:8a0ebda56ebca1a83eb2d1ac266649b80af8dd4b4a3502b2c1e09ac2f88fe128",
                "sha256:90ed0e36455a81b25b7034038e40880189169c308a3df360861ad74da7b68c1a",
                "sha256:95e67224815ef86924fbc2b71a9dbd1f7262384bca4bc4793645794ac4200717",
                "sha256:afdb34b715daf814d1abea0317b6d672476b498472f1e5aacbadc34ebbc26e89",
                "sha256:b4b2c63cc7963aedd08a5f5a454c9f67251b1ac9e22fd9d72836206c42dc2a72",
                "sha256:d068f55bda3c2c3fcaec24bd083d9e2eede32c583faf084d6e4b9daaea77dde8",
                "sha256:d5b3c4b7edd2e770375a01139be11307f04341ec709cf724e0f26ebb1eef12c3",
                "sha256:deadf4df349d1dcd7b2853a2c8796593cc346600726eff680ed8ed11812382a7",
                "sha256:df533af6f88080419c5a604d0d63b2c33b1c0c4409aba7d0cb6de305147ea8c8",
                "sha256:e4aa948eb15018a657702fee0b9db47e908491c64d36b4a90f59a64741516e77",
                "sha256:e5d842c73e4ef6ed8c1bd77806bf84a7cb535f9c0cf9b2c74d02ebda310070e1",
                "sha256:ebec08091a22c2be870890913bdadd86fcd8e9f0f22bcb398abd3af914690c15",
                "sha256:edc15fcfd77395e24543be48871c251f38132bb834d9fdfdad756adb6ea37679",
                "sha256:f2b74784ed7e0bc2d02bd53e48ad6ba523c9b36c194260b7a5045071abbb1012",
                "sha256:fa071559f14bd1e92077b1b5f6c22cf09756c6de7139370249eb372854ce51e6",
                "sha256:fd52e796fee7171c4361d441796b64df1acfceb51f29e545e812f16d023c4bbc",
                "sha256:fe976a0f1ef09b3638778024ab9fb8cde3118f203364212c198f71341c0715ca"
            ],
            "markers": "python_version != '3.4'",
            "version": "==4.5.0"
        },
        "numpy": {
            "hashes": [
                "sha256:1598a6de323508cfeed6b7cd6c4efb43324f4692e20d1f76e1feec7f59013448",
                "sha256:1b0ece94018ae21163d1f651b527156e1f03943b986188dd81bc7e066eae9d1c",
                "sha256:2e40be731ad618cb4974d5ba60d373cdf4f1b8dcbf1dcf4d9dff5e212baf69c5",
                "sha256:4ba59db1fcc27ea31368af524dcf874d9277f21fd2e1f7f1e2e0c75ee61419ed",
                "sha256:59ca9c6592da581a03d42cc4e270732552243dc45e87248aa8d636d53812f6a5",
                "sha256:5e0feb76849ca3e83dd396254e47c7dba65b3fa9ed3df67c2556293ae3e16de3",
                "sha256:6d205249a0293e62bbb3898c4c2e1ff8a22f98375a34775a259a0523111a8f6c",
                "sha256:6fcc5a3990e269f86d388f165a089259893851437b904f422d301cdce4ff25c8",
                "sha256:82847f2765835c8e5308f136bc34018d09b49037ec23ecc42b246424c767056b",
                "sha256:87902e5c03355335fc5992a74ba0247a70d937f326d852fc613b7f53516c0963",
                "sha256:9ab21d1cb156a620d3999dd92f7d1c86824c622873841d6b080ca5495fa10fef",
                "sha256:a1baa1dc8ecd88fb2d2a651671a84b9938461e8a8eed13e2f0a812a94084d1fa",
                "sha256:a244f7af80dacf21054386539699ce29bcc64796ed9850c99a34b41305630286",
                "sha256:a35af656a7ba1d3decdd4fae5322b87277de8ac98b7d9da657d9e212ece76a61",
                "sha256:b1fe1a6f3a6f355f6c29789b5927f8bd4f134a4bd9a781099a7c4f66af8850f5",
                "sha256:b5ad0adb51b2dee7d0ee75a69e9871e2ddfb061c73ea8bc439376298141f77f5",
                "sha256:ba3c7a2814ec8a176bb71f91478293d633c08582119e713a0c5351c0f77698da",
                "sha256:cd77d58fb2acf57c1d1ee2835567cd70e6f1835e32090538f17f8a3a99e5e34b",
                "sha256:cdb3a70285e8220875e4d2bc394e49b4988bdb1298ffa4e0bd81b2f613be397c",
                "sha256:deb529c40c3f1e38d53d5ae6cd077c21f1d49e13afc7936f7f868455e16b64a0",
                "sha256:e7894793e6e8540dbeac77c87b489e331947813511108ae097f1715c018b8f3d"
            ],
            "markers": "python_version == '3.7'",
            "version": "==1.18.2"
        },
        "parsel": {
            "hashes": [
                "sha256:4da4262ba4605573b6b72a5f557616a2fc9dee7a47a1efad562752a28d366723",
                "sha256:74f8e9d3b345b14cb1416bd777a03982cde33a74d8b32e0c71e651d07d41d40a"
            ],
            "version": "==1.5.2"
        },
        "persistent": {
            "hashes": [
                "sha256:00cb4bc51b39c93cf8fcf9227a8b43af6114de7f04a8bc7b7c81bbff6706404b",
                "sha256:039900643c5afda5cc14e043a8a443c4d9a03a640f2008b5cd3864d585ecc48a",
                "sha256:04679b35f3a6d7b75803e7cccf7532eae90799b3624a1597b95a4baf25aa6f05",
                "sha256:1130795b850b2d94c6d42468deebdec5f0c725e7cd7690056cfba25940f98b5e",
                "sha256:2148d5aabe8b65774a4060e49bc5f34395ed3b256bdf8a8d4359c98d6de6419d",
                "sha256:2246a710314830c83d70e9d33a11ab88aa4d085e430ce5e8cbc9a4a7e1173053",
                "sha256:25a3c6e476acf0e2363bbaaba1f84945d1f2d1d6223a0c964afdeb8b90cd4941",
                "sha256:268f63de09a132fb1e40b355c436a53f07d7bcb20d1e52c822f1da7884b5dceb",
                "sha256:28ae6ae103187622679f912af177c20b61d61552797a9693639ca01f067e6206",
                "sha256:2c4dac4a11c3d210ec8cbbce3b497e0f2e688779d8973a38df427c36c041e35b",
                "sha256:39556f6b54267ec130c9b2581c7f06c942663b152f04b46a042375be99ee3f86",
                "sha256:3d292236e775996de4fa06e85f52e71e881e76ce5ff193574b4291707c5e5fc4",
                "sha256:486fccca0c9439e620daacc309ff4c1f1bdeb56a23cd2a6e78bb9025f02accee",
                "sha256:51e3c56ef370154e3a8a691d7c2d0ce32addfd6b30e214d7edd61ce4d0db911e",
                "sha256:5272320f5885fe9cdf40e8afac8270ad035ce3e887a8f3e3d5d344ba30158a06",
                "sha256:6426c8c6923f4cb90da68815484f24cd4aa4294826e67455cc1f5f16867171ea",
                "sha256:6896d85b295e8d068b6282d93ae5b91b9a3f38d1530370cc478159992a5da958",
                "sha256:69f21578ba2524166de9bccecbeeb915e8b4c42c0967dd0ec53369365b2287b0",
                "sha256:7f3d76e873b5075b2ee5c50892669689e5f7f256d4051ed52e0366ab5fe55fc7",
                "sha256:823970d6ae0dc0425dfb47ec750c5c3e1435ec03e20e04a1f26b278ba755619e",
                "sha256:865bf1e98f442c280c84a321e9397ab01c918648c814a18504815107dc33375e",
                "sha256:89ea2cadfc8894b0d2cb0094df463ed2781de36d51e9208c0e94a31b46dd8e7c",
                "sha256:8a1ebf943f04e82f25ed1d8c5f4b131659189a13edeb879a3ba2dbedae8dcf08",
                "sha256:90479df40af2e06de2c0f0b77aacc3829f753479f985146fda480819d504038d",
                "sha256:94de7c20fea7870799082beac163978d1a9921b2fc1f538a3abd60ecab0442dd",
                "sha256:9bd2ade52408efbb1da3415f6739ef53cc1dc04ac2729bab2f983cf0629e26cd",
                "sha256:b2213a301d05820cb6124cc4a0448759101cca32c433905d2ed6e20cda2a63cb",
                "sha256:b947ffee1ea4289b839b872ffeedb253c59c2d36cc988b1e15729a8362293401",
                "sha256:ba24686c2a8b49fe65448a327e1c2d79f86770c1b8f6ec1acfc00dac0d35526c",
                "sha256:bc47506de22521ba94be20b7a1ee856cbf09e27080cb027b3921c9478fb0a814",
                "sha256:bf10af7dcabe93a9e96ec0523ef9bb2be6d5fa7e19f9e553abd36cf2d822f1d1",
                "sha256:c40224a6ce8bdf7b4ff2bce1441f305f871c5fe46dabfa93d7b2fde66a3332ba",
                "sha256:d1db98d1ee033041bf7162fd5880bc219e8e404282638692ea3b59677846acc4",
                "sha256:d5daeb9d3a72202e796d90798d4ecadedfd8610eae2da9fdfbddfc8a0e34f498",
                "sha256:d65f3fac6faa88048b13bca0978c5b0e5f267ab8ef22d7e8fde9322d4126490e",
                "sha256:db9e8ee8354c3861ba25018e539ba058f2e2fa6dc4263aa9e4d0a87675df8394",
                "sha256:ddabb5e09f0ede39602bbfb2ebcbbcf9dcb0504b1dae538cf322d67c43b40bdb",
                "sha256:f6e0300f20c9349452180f0090ce3b99211e24bea58a6664b945d6322620234e",
                "sha256:f83f54355a44cf8ec38c29ce47b378a8c70444e9a745581dbb13d201a24cb546",
                "sha256:ff4a1ea5c9d5b93666ba1d9b04c2c5a576c23170c10683f6d54a28f744ad3a6a"
            ],
            "version": "==4.6.4"
        },
        "pillow": {
            "hashes": [
                "sha256:04a10558320eba9137d6a78ca6fc8f4a5801f1b971152938851dc4629d903579",
                "sha256:0f89ddc77cf421b8cd34ae852309501458942bf370831b4a9b406156b599a14e",
                "sha256:251e5618125ec12ac800265d7048f5857a8f8f1979db9ea3e11382e159d17f68",
                "sha256:291bad7097b06d648222b769bbfcd61e40d0abdfe10df686d20ede36eb8162b6",
                "sha256:2f0b52a08d175f10c8ea36685115681a484c55d24d0933f9fd911e4111c04144",
                "sha256:3713386d1e9e79cea1c5e6aaac042841d7eef838cc577a3ca153c8bedf570287",
                "sha256:433bbc2469a2351bea53666d97bb1eb30f0d56461735be02ea6b27654569f80f",
                "sha256:4510c6b33277970b1af83c987277f9a08ec2b02cc20ac0f9234e4026136bb137",
                "sha256:50a10b048f4dd81c092adad99fa5f7ba941edaf2f9590510109ac2a15e706695",
                "sha256:670e58d3643971f4afd79191abd21623761c2ebe61db1c2cb4797d817c4ba1a7",
                "sha256:6c1924ed7dbc6ad0636907693bbbdd3fdae1d73072963e71f5644b864bb10b4d",
                "sha256:721c04d3c77c38086f1f95d1cd8df87f2f9a505a780acf8575912b3206479da1",
                "sha256:8d5799243050c2833c2662b824dfb16aa98e408d2092805edea4300a408490e7",
                "sha256:90cd441a1638ae176eab4d8b6b94ab4ec24b212ed4c3fbee2a6e74672481d4f8",
                "sha256:a5dc9f28c0239ec2742d4273bd85b2aa84655be2564db7ad1eb8f64b1efcdc4c",
                "sha256:b2f3e8cc52ecd259b94ca880fea0d15f4ebc6da2cd3db515389bb878d800270f",
                "sha256:b7453750cf911785009423789d2e4e5393aae9cbb8b3f471dab854b85a26cb89",
                "sha256:b99b2607b6cd58396f363b448cbe71d3c35e28f03e442ab00806463439629c2c",
                "sha256:cd47793f7bc9285a88c2b5551d3f16a2ddd005789614a34c5f4a598c2a162383",
                "sha256:d6bf085f6f9ec6a1724c187083b37b58a8048f86036d42d21802ed5d1fae4853",
                "sha256:da737ab273f4d60ae552f82ad83f7cbd0e173ca30ca20b160f708c92742ee212",
                "sha256:eb84e7e5b07ff3725ab05977ac56d5eeb0c510795aeb48e8b691491be3c5745b"
            ],
            "index": "pypi",
            "version": "==7.1.1"
        },
        "protego": {
            "hashes": [
                "sha256:a682771bc7b51b2ff41466460896c1a5a653f9a1e71639ef365a72e66d8734b4"
            ],
            "version": "==0.1.16"
        },
        "protobuf": {
            "hashes": [
                "sha256:0bae429443cc4748be2aadfdaf9633297cfaeb24a9a02d0ab15849175ce90fab",
                "sha256:24e3b6ad259544d717902777b33966a1a069208c885576254c112663e6a5bb0f",
                "sha256:310a7aca6e7f257510d0c750364774034272538d51796ca31d42c3925d12a52a",
                "sha256:52e586072612c1eec18e1174f8e3bb19d08f075fc2e3f91d3b16c919078469d0",
                "sha256:73152776dc75f335c476d11d52ec6f0f6925774802cd48d6189f4d5d7fe753f4",
                "sha256:7774bbbaac81d3ba86de646c39f154afc8156717972bf0450c9dbfa1dc8dbea2",
                "sha256:82d7ac987715d8d1eb4068bf997f3053468e0ce0287e2729c30601feb6602fee",
                "sha256:8eb9c93798b904f141d9de36a0ba9f9b73cc382869e67c9e642c0aba53b0fc07",
                "sha256:adf0e4d57b33881d0c63bb11e7f9038f98ee0c3e334c221f0858f826e8fb0151",
                "sha256:c40973a0aee65422d8cb4e7d7cbded95dfeee0199caab54d5ab25b63bce8135a",
                "sha256:c77c974d1dadf246d789f6dad1c24426137c9091e930dbf50e0a29c1fcf00b1f",
                "sha256:dd9aa4401c36785ea1b6fff0552c674bdd1b641319cb07ed1fe2392388e9b0d7",
                "sha256:e11df1ac6905e81b815ab6fd518e79be0a58b5dc427a2cf7208980f30694b956",
                "sha256:e2f8a75261c26b2f5f3442b0525d50fd79a71aeca04b5ec270fc123536188306",
                "sha256:e512b7f3a4dd780f59f1bf22c302740e27b10b5c97e858a6061772668cd6f961",
                "sha256:ef2c2e56aaf9ee914d3dccc3408d42661aaf7d9bb78eaa8f17b2e6282f214481",
                "sha256:fac513a9dc2a74b99abd2e17109b53945e364649ca03d9f7a0b96aa8d1807d0a",
                "sha256:fdfb6ad138dbbf92b5dbea3576d7c8ba7463173f7d2cb0ca1bd336ec88ddbd80"
            ],
            "version": "==3.11.3"
        },
        "py4j": {
            "hashes": [
                "sha256:721189616b3a7d28212dfb2e7c6a1dd5147b03105f1fc37ff2432acd0e863fa5",
                "sha256:a950fe7de1bfd247a0a4dddb9118f332d22a89e01e0699135ea8038c15ee1293"
            ],
            "version": "==0.10.7"
        },
        "pyasn1": {
            "hashes": [
                "sha256:39c7e2ec30515947ff4e87fb6f456dfc6e84857d34be479c9d4a4ba4bf46aa5d",
                "sha256:aef77c9fb94a3ac588e87841208bdec464471d9871bd5050a287cc9a475cd0ba"
            ],
            "version": "==0.4.8"
        },
        "pyasn1-modules": {
            "hashes": [
                "sha256:905f84c712230b2c592c19470d3ca8d552de726050d1d1716282a1f6146be65e",
                "sha256:a50b808ffeb97cb3601dd25981f6b016cbb3d31fbf57a8b8a87428e6158d0c74"
            ],
            "version": "==0.2.8"
        },
        "pycparser": {
            "hashes": [
                "sha256:2d475327684562c3a96cc71adf7dc8c4f0565175cf86b6d7a404ff4c771f15f0",
                "sha256:7582ad22678f0fcd81102833f60ef8d0e57288b6b5fb00323d101be910e35705"
            ],
            "version": "==2.20"
        },
        "pydispatcher": {
            "hashes": [
                "sha256:5570069e1b1769af1fe481de6dd1d3a388492acddd2cdad7a3bde145615d5caf",
                "sha256:5be4a8be12805ef7d712dd9a93284fb8bc53f309867e573f653a72e5fd10e433"
            ],
            "version": "==2.0.5"
        },
        "pyhacrf-datamade": {
            "hashes": [
                "sha256:1a5c1591ac2026a6f49436a9cc1075d7b6a187077961bbbd7a79f60f7faabe05",
                "sha256:298f33b49b24e791e8ee2bdaec17fcd0f54f22830a11be610b833727b010a732",
                "sha256:394b97f06c19c0e9cb5350c6a2ba8cfb29790f043af1a516f01a02fa49ccfd68",
                "sha256:3c496bc2f01872ee269340c72f319c93b80f83af06359d6cc44e576f07556a26",
                "sha256:3ffbb0c06a14e9720ec0fab4f222648bd7f087e90351a1d1c73bcd21708d20bd",
                "sha256:48f2da0d1860683fc7da3a3a807c0773ec43efca7dfa31316606e92d88dd720f",
                "sha256:5f7ad3fc24ba3d7ca28154114a7797ed0433d9cd31c5302bb8361dfaf3174022",
                "sha256:8cf4c689e70ec13584f3fda7a645b72ced865e8647cc6a4404beb2b2f8961826",
                "sha256:cf9dc239090696cee301d5d32074e1ed881853c6da789ce05817c072b22c4f44",
                "sha256:eab01dd7087babfb06571c2bbbd777430371c357ca2464972b46b4ed10a7153a"
            ],
            "version": "==0.2.5"
        },
        "pyhamcrest": {
            "hashes": [
                "sha256:412e00137858f04bde0729913874a48485665f2d36fe9ee449f26be864af9316",
                "sha256:7ead136e03655af85069b6f47b23eb7c3e5c221aa9f022a4fbb499f5b7308f29"
            ],
            "version": "==2.0.2"
        },
        "pylbfgs": {
            "hashes": [
                "sha256:0683e1c03df4c682c0b702db6e311b4bc6b40bfa8ac0bb8195057089b7849c47",
                "sha256:0dbe94b27640c34a0afc17f056cfb2da8fe02b2e17b6cd7666a7365ba28c2dbb",
                "sha256:156f9d06f72a7406be95adefccdfd42621514b24072bcf436c87882535ddf2a7",
                "sha256:1d46503dc82eae78f144d64933b9ffa2e497c6577d94cba18fbd0af4370b8ec3",
                "sha256:1fe59f0347b30376d0e3b064462e15d919a2c0f2ffc59c99858ffcb45c97598c",
                "sha256:2b571b34643b59692b340df31ef90c086e2eb431b1b84ce49ae0e03e45f4a790",
                "sha256:49372e7324deca3dfa04afb8de9d49c70b4f9e18572d199f0a3c22d065fc0502",
                "sha256:4ed2d4c53c2915dd87be75ee209363078772b9bc0386dd6a6a268c1cf3815fbe",
                "sha256:7b871b2fe614565cd58eb6b37b3785386620ed7aeaf48ca2eb04f80fcd07f704",
                "sha256:9476c75f0dc48ec14f5b176d847ad63db41489dc5037b8e329bf5e39a23d74c3",
                "sha256:9607c09916d8419502867711d571950fc8beada2bb19d29276cf0e6755540b73",
                "sha256:9db0575ce0fbc4a6c3ea758b142da45e6236d8d0aed8724faf8b8716d72bc8c1",
                "sha256:a0546c27dfe8e8cbd8c8025638108af3200f1e50516e1547f4f8f72e5d77daea",
                "sha256:ae16abcebf27fffb2e7ed1365e17ac1e2d97e4bfaa827aca25c1361ea2f90df7",
                "sha256:b158e4b51c6c0d2a11f4864fe46ca1ac92d44e3df77d84d7772f7674128c8b3c",
                "sha256:b949e88f81fc3b7528494ab7a5d8340e88c5e88883132a8413454a4a19620ae8",
                "sha256:bf470a8459f19d2ed55aac4e006d73666fa0506e1863a7585d8cdf96225a364f",
                "sha256:c5245dc72550de2be892772bace941f83d71dfb75b75d20a65c7b52272ca7f87",
                "sha256:d068c92e4dd40771d1151c82a1b525823754deb8c3caa2329f64f2da6a24cffc",
                "sha256:d23576de63b3f6f8af7b9ca668e08edd50d48851f0027f7fe2cf056c7d02be15",
                "sha256:e65cb485fff24af8da929e57011389084a41a30ca39727d1e5f0d276ce8c287e",
                "sha256:ea969344cf136ef5e56c7a57c648f8bbdba48f2bcb8a104f0ad9aadb0f825d82",
                "sha256:f37960d4e3c8c8dc3960c07d48afb11802dcd5d3cc875acf560aa2818c868985",
                "sha256:f50a9c3c9061f23464be9d28d3fd8d215d5fce9eb3630a6ea68fbdb14caec9f7",
                "sha256:fa5f44677981539273f1ed9a3f364f961544427d9e9ee82c107eb03e13806800"
            ],
            "version": "==0.2.0.13"
        },
        "pympler": {
            "hashes": [
                "sha256:f74cd2982c5cd92ded55561191945616f2bb904a0ae5cdacdb566c6696bdb922"
            ],
            "index": "pypi",
            "version": "==0.8"
        },
        "pyopenssl": {
            "hashes": [
                "sha256:621880965a720b8ece2f1b2f54ea2071966ab00e2970ad2ce11d596102063504",
                "sha256:9a24494b2602aaf402be5c9e30a0b82d4a5c67528fe8fb475e3f3bc00dd69507"
            ],
            "version": "==19.1.0"
        },
        "pyspark": {
            "hashes": [
                "sha256:0deed5687828efdaf4091e748f0ba1ae8aad6e4c3a5f07aa07e19487397e0e07"
            ],
            "index": "pypi",
            "version": "==2.4.5"
        },
        "python-dateutil": {
            "hashes": [
                "sha256:73ebfe9dbf22e832286dafa60473e4cd239f8592f699aa5adaf10050e6e1823c",
                "sha256:75bb3f31ea686f1197762692a9ee6a7550b59fc6ca3a1f4b5d7e32fb98e2da2a"
            ],
            "version": "==2.8.1"
        },
        "python-dotenv": {
            "hashes": [
                "sha256:81822227f771e0cab235a2939f0f265954ac4763cafd806d845801c863bf372f",
                "sha256:92b3123fb2d58a284f76cc92bfe4ee6c502c32ded73e8b051c4f6afc8b6751ed"
            ],
            "index": "pypi",
            "version": "==0.12.0"
        },
        "pytility": {
            "extras": [
                "dates"
            ],
            "hashes": [
                "sha256:2020592384f6195cd7b6b894cedd05a591c38fa706ab6d7af6c798d522ce7434",
                "sha256:97af04966494ddf3998f17b378e62a5841f42b50db366d618970108aaf7b8f52"
            ],
            "index": "pypi",
            "version": "==0.1.3"
        },
        "pytrie": {
            "hashes": [
                "sha256:3bb7d122a549d8006c9cba2feecac20bceda9f8c0e2a3fa99a5584cfe0dec523"
            ],
            "index": "pypi",
            "version": "==0.3.1"
        },
        "pytz": {
            "hashes": [
                "sha256:1c557d7d0e871de1f5ccd5833f60fb2550652da6be2693c1e02300743d21500d",
                "sha256:b02c06db6cf09c12dd25137e563b31700d3b80fcc4ad23abb7a315f2789819be"
            ],
            "version": "==2019.3"
        },
        "pyyaml": {
            "hashes": [
                "sha256:06a0d7ba600ce0b2d2fe2e78453a470b5a6e000a985dd4a4e54e436cc36b0e97",
                "sha256:240097ff019d7c70a4922b6869d8a86407758333f02203e0fc6ff79c5dcede76",
                "sha256:4f4b913ca1a7319b33cfb1369e91e50354d6f07a135f3b901aca02aa95940bd2",
                "sha256:69f00dca373f240f842b2931fb2c7e14ddbacd1397d57157a9b005a6a9942648",
                "sha256:73f099454b799e05e5ab51423c7bcf361c58d3206fa7b0d555426b1f4d9a3eaf",
                "sha256:74809a57b329d6cc0fdccee6318f44b9b8649961fa73144a98735b0aaf029f1f",
                "sha256:7739fc0fa8205b3ee8808aea45e968bc90082c10aef6ea95e855e10abf4a37b2",
                "sha256:95f71d2af0ff4227885f7a6605c37fd53d3a106fcab511b8860ecca9fcf400ee",
                "sha256:b8eac752c5e14d3eca0e6dd9199cd627518cb5ec06add0de9d32baeee6fe645d",
                "sha256:cc8955cfbfc7a115fa81d85284ee61147059a753344bc51098f3ccd69b0d7e0c",
                "sha256:d13155f591e6fcc1ec3b30685d50bf0711574e2c0dfffd7644babf8b5102ca1a"
            ],
            "index": "pypi",
            "version": "==5.3.1"
        },
        "queuelib": {
            "hashes": [
                "sha256:42b413295551bdc24ed9376c1a2cd7d0b1b0fa4746b77b27ca2b797a276a1a17",
                "sha256:ff43b5b74b9266f8df4232a8f768dc4d67281a271905e2ed4a3689d4d304cd02"
            ],
            "version": "==1.5.0"
        },
        "readability-lxml": {
            "hashes": [
                "sha256:87cb722e53a4a5749effe37fb1236abc52a856ce71113324d06b25d96b48147b"
            ],
            "version": "==0.7.1"
        },
        "requests": {
            "hashes": [
                "sha256:43999036bfa82904b6af1d99e4882b560e5e2c68e5c4b0aa03b655f3d7d73fee",
                "sha256:b3f43d496c6daba4493e7c431722aeb7dbc6288f52a6e04e7b6023b0247817e6"
            ],
            "index": "pypi",
            "version": "==2.23.0"
        },
        "rlr": {
            "hashes": [
                "sha256:c9d00df4825a3d2a932b9d347da37bd6efdfff3648a7493a6d0129c698327be3",
                "sha256:e31945d4f9a53e61b1b4c2691cb4b143c4145044b00639399e4a03c4c87c2eab"
            ],
            "version": "==2.4.5"
        },
        "rsa": {
            "hashes": [
                "sha256:25df4e10c263fb88b5ace923dd84bf9aa7f5019687b5e55382ffcdb8bede9db5",
                "sha256:43f682fea81c452c98d09fc316aae12de6d30c4b5c84226642cf8f8fd1c93abd"
            ],
            "version": "==3.4.2"
        },
        "s3transfer": {
            "hashes": [
                "sha256:2482b4259524933a022d59da830f51bd746db62f047d6eb213f2f8855dcb8a13",
                "sha256:921a37e2aefc64145e7b73d50c71bb4f26f46e4c9f414dc648c6245ff92cf7db"
            ],
            "version": "==0.3.3"
        },
        "scrapy": {
            "hashes": [
                "sha256:7b0e207eae772dca55a56cce5182680b5d66b69a8e733edc59eee11ffb99300e",
                "sha256:85581a01f4160a103ca9906ffa4e44474f4ecd1685f0934728892c58ebf111f6"
            ],
            "index": "pypi",
            "version": "==2.0.1"
        },
        "scrapy-extensions": {
<<<<<<< HEAD
            "editable": true,
            "extras": [
                "articles"
            ],
            "path": "./../scrapy-extensions"
=======
            "hashes": [
                "sha256:2bad3181936c9945b1d203d9870ce22a12f6dce70f6bb890522bf2d4d0cdfd44",
                "sha256:5e58f3ed737271ac451638e435c638beb179434f19075a068b5bd38323bfa163"
            ],
            "index": "pypi",
            "version": "==0.1.1"
>>>>>>> 4ace2be4
        },
        "service-identity": {
            "hashes": [
                "sha256:001c0707759cb3de7e49c078a7c0c9cd12594161d3bf06b9c254fdcb1a60dc36",
                "sha256:0858a54aabc5b459d1aafa8a518ed2081a285087f349fe3e55197989232e2e2d"
            ],
            "version": "==18.1.0"
        },
        "simplecosine": {
            "hashes": [
                "sha256:216ae262f5e5d2daaa7740296f9308c9fc024e7d7551412c7839065748b3bf02",
                "sha256:aa3ee50913d5bd990c755e6e1dc76944eb179b0709932b99a8f6986fc8bc7430"
            ],
            "version": "==1.2"
        },
        "six": {
            "hashes": [
                "sha256:236bdbdce46e6e6a3d61a337c0f8b763ca1e8717c03b369e87a7ec7ce1319c0a",
                "sha256:8f3cd2e254d8f793e7f3d6d9df77b92252b52637291d0f0da013c76ea2724b6c"
            ],
            "version": "==1.14.0"
        },
        "smart-open": {
            "hashes": [
                "sha256:f7b48789ffbbb73108fa3bf5f5431958611c752a56bc93ab9ffdf5de6e122c78"
            ],
            "index": "pypi",
            "version": "==1.5.7"
        },
        "sortedcontainers": {
            "hashes": [
                "sha256:974e9a32f56b17c1bac2aebd9dcf197f3eb9cd30553c5852a3187ad162e1a03a",
                "sha256:d9e96492dd51fae31e60837736b38fe42a187b5404c16606ff7ee7cd582d4c60"
            ],
            "version": "==2.1.0"
        },
        "twisted": {
            "hashes": [
                "sha256:040eb6641125d2a9a09cf198ec7b83dd8858c6f51f6770325ed9959c00f5098f",
                "sha256:147780b8caf21ba2aef3688628eaf13d7e7fe02a86747cd54bfaf2140538f042",
                "sha256:158ddb80719a4813d292293ac44ba41d8b56555ed009d90994a278237ee63d2c",
                "sha256:2182000d6ffc05d269e6c03bfcec8b57e20259ca1086180edaedec3f1e689292",
                "sha256:25ffcf37944bdad4a99981bc74006d735a678d2b5c193781254fbbb6d69e3b22",
                "sha256:3281d9ce889f7b21bdb73658e887141aa45a102baf3b2320eafcfba954fcefec",
                "sha256:356e8d8dd3590e790e3dba4db139eb8a17aca64b46629c622e1b1597a4a92478",
                "sha256:70952c56e4965b9f53b180daecf20a9595cf22b8d0935cd3bd664c90273c3ab2",
                "sha256:7408c6635ee1b96587289283ebe90ee15dbf9614b05857b446055116bc822d29",
                "sha256:7c547fd0215db9da8a1bc23182b309e84a232364cc26d829e9ee196ce840b114",
                "sha256:894f6f3cfa57a15ea0d0714e4283913a5f2511dbd18653dd148eba53b3919797",
                "sha256:94ac3d55a58c90e2075c5fe1853f2aa3892b73e3bf56395f743aefde8605eeaa",
                "sha256:a58e61a2a01e5bcbe3b575c0099a2bcb8d70a75b1a087338e0c48dd6e01a5f15",
                "sha256:c09c47ff9750a8e3aa60ad169c4b95006d455a29b80ad0901f031a103b2991cd",
                "sha256:ca3a0b8c9110800e576d89b5337373e52018b41069bc879f12fa42b7eb2d0274",
                "sha256:cd1dc5c85b58494138a3917752b54bb1daa0045d234b7c132c37a61d5483ebad",
                "sha256:cdbc4c7f0cd7a2218b575844e970f05a1be1861c607b0e048c9bceca0c4d42f7",
                "sha256:d267125cc0f1e8a0eed6319ba4ac7477da9b78a535601c49ecd20c875576433a",
                "sha256:d72c55b5d56e176563b91d11952d13b01af8725c623e498db5507b6614fc1e10",
                "sha256:d95803193561a243cb0401b0567c6b7987d3f2a67046770e1dccd1c9e49a9780",
                "sha256:e92703bed0cc21d6cb5c61d66922b3b1564015ca8a51325bd164a5e33798d504",
                "sha256:f058bd0168271de4dcdc39845b52dd0a4a2fecf5f1246335f13f5e96eaebb467",
                "sha256:f3c19e5bd42bbe4bf345704ad7c326c74d3fd7a1b3844987853bef180be638d4"
            ],
            "index": "pypi",
            "version": "==20.3.0"
        },
        "typing-extensions": {
            "hashes": [
                "sha256:6e95524d8a547a91e08f404ae485bbb71962de46967e1b71a0cb89af24e761c5",
                "sha256:79ee589a3caca649a9bfd2a8de4709837400dfa00b6cc81962a1e6a1815969ae",
                "sha256:f8d2bd89d25bc39dabe7d23df520442fa1d8969b82544370e03d88b5a591c392"
            ],
            "version": "==3.7.4.2"
        },
        "urllib3": {
            "hashes": [
                "sha256:2f3db8b19923a873b3e5256dc9c2dedfa883e33d87c690d9c7913e1f40673cdc",
                "sha256:87716c2d2a7121198ebcb7ce7cccf6ce5e9ba539041cfbaeecfb641dc0bf6acc"
            ],
            "markers": "python_version != '3.4'",
            "version": "==1.25.8"
        },
        "w3lib": {
            "hashes": [
                "sha256:847704b837b2b973cddef6938325d466628e6078266bc2e1f7ac49ba85c34823",
                "sha256:8b1854fef570b5a5fc84d960e025debd110485d73fd283580376104762774315"
            ],
            "index": "pypi",
            "version": "==1.21.0"
        },
        "zope.index": {
            "hashes": [
                "sha256:0a98da03fc9e8ae8dec1c0e666b053dd46bd13a21f3db5401cf9ae9ae6e8ebcb",
                "sha256:0ff9084a2ba8ccf9eaac0d14fc7f6e158063b11081d367b7b533ce5a4c845756",
                "sha256:18358e5546c0b522ee87219fa4cbce8f6e41fc947ace057573d99b0faf822cf0",
                "sha256:194f890c7e92812aa652595f1f8a6edf68746bfb430cae646a4a16206049b301",
                "sha256:197cb0066eb02c9cc0246e70a08c4b6dd03e7acf00a35874f90fde37c5391c5e",
                "sha256:2133f5be6c4262995c6a9dc0c854c4aa9bebab9e6b7855795c0c953afd91bc09",
                "sha256:331099de0eca27ca502167fd991f539fac10fa4a2c93527d28d5c7ffca9636f7",
                "sha256:3632e11b0f52c0180a5e146a7ef3fe0a2cca52e02471412208421bc7fb6bc0bc",
                "sha256:366871a79a177b2ac29c2042563f1b66256f374025b053db66cc935264ae40d0",
                "sha256:3f86c8e02ecd19d48d918bb6002fe5cdcc6e9bcddd547e748cac490f71839075",
                "sha256:476836398cd2fd05b3e4e18dfcf935217b1bccadcb7285041725f6f3b63dcd1a",
                "sha256:5a5831bf3825c06eaab9dfe738faf736d7d90e9b02f60faa0cfa838b08e2bd98",
                "sha256:5c0bccb8d01d00fb6edc22fb4b8877f5e73886cee824caf9b8ee51316091e418",
                "sha256:5e954a43832de8827b323a48748b7f82fb0cf1c8a59df45b4be4a0ad233a1381",
                "sha256:686176fa5aeca4726ebec628c9c9bb6d66dfcca42ddffebda0cfd037b4fb9d2a",
                "sha256:725d87dcffd8a1a22f35d364a0cd925c4d6b00fc44e7da1fd494bd9ef566ac85",
                "sha256:7f4eb8c486edd7425a469c38a50249a0f988ff1db008ec751790703b03dbccc4",
                "sha256:830f8f9b63fa4d086101c997d305232a93b5ad6b954de199f3d8d1c23b14a55f",
                "sha256:8a94734d33c5d4613e4b49fc1ea4ca55fe213aa1f43b4f7fef4454283b64a64b",
                "sha256:8c70569712778b2a3ca6caee0354d33b6bc50507a626644efdaa5e4a9cdc8288",
                "sha256:93b66fd2727631895d0840939d4fabe883de02bc947c7d682bc08933574877c8",
                "sha256:951220a1237f5a4802118d361cea9202d561e228c6058e56bf7ad1f9af0b1ee2",
                "sha256:965b00d89d72d6d930419767a4fd8efcf6328b1de2980c83f702e7b1391bf7b1",
                "sha256:9855512eb25dc83d772a374d3e73ea77379cdb85cda1a1cfb5e540dd80d99949",
                "sha256:a2e543582dd1e5757b5c354114fd83710de7e3f30c1dced3f043f800a513b392",
                "sha256:a519d601d0d35ec27b812829bc866be9f44743c326eee5f5fab490461777335a",
                "sha256:af1372782e4b1a6cfbb51a89a09d38ef30597dbc0ec38b4558cebe2d5b8babd0",
                "sha256:b4775e267b4453b514124836af8ec16d6e34c81bcf02012748cd0c6afee151c6",
                "sha256:b810d518b211ecc8a488e97500c25d918fb1431da175b1e8ce8fa67346c8d235",
                "sha256:be02b04ff8181481a341a699d65ea1f39d66b4db9315d2852688d53300532a50",
                "sha256:c08c74c5f587068a4b09756af04b6e720a758ab73e3a9c79f398c5aa2f6d8071",
                "sha256:c87097c30ed86ca0fddcbaf0acf320230382d488ef6aab02321cd59eeda69a37",
                "sha256:d31ab54272461973285d3770ad18d2553f9db55b4f9bd897de18f960fe71f41a",
                "sha256:dafd21dfc34888d8a650abb52213d1745bd6892c5e9bccd1b8702e7623619cc6",
                "sha256:dd3e310bed39012c5c72809a0b1fcd74c914cf4a96c6f30e44081085804d93a9",
                "sha256:e5668093d0699c7bdae410b1f766b449848646bc3fa816fcb8dc0e549c599b87",
                "sha256:ea1acaf72c31661580b1e86178cbd81cb931ea3e71152ae30e6aefe486b877ed",
                "sha256:ee9c878c350d0d1f5532bba44de2611be56298107157f8ccdae54ae9b11e2d1b",
                "sha256:f81eb1b0e46f5aac15c508178dbb5bb85b7ec11e63b72868d207a37abf102f22"
            ],
            "version": "==5.0.0"
        },
        "zope.interface": {
            "hashes": [
                "sha256:05e2c0941019f59183c98ef534c6410c9fc9d95f21fcd46007fce961f3943778",
                "sha256:08d30808c544da76667c0b7a90000a2b9d25bdc592424d408d468ef54ac04af0",
                "sha256:0bb6335c71a132595ce53ed7eff7dae54929f323d5f61ae3710de12d9d0750b5",
                "sha256:0da28336e5892849c80d503a97de61a9d48fa306b7d5664e664ed1125e996bb3",
                "sha256:1cbd28568d12910d23329e927d78b7673599da8e61421d386e71954941540532",
                "sha256:2b0963ec84be714748cb8435b54a470c3d22a615731a82055705b297f22a42c7",
                "sha256:2b7efc78979fd901f51a5db6400f37ad45309eaaea3cfb40c46e9cd1ed24d2b0",
                "sha256:2ecc83203110944e2c073513ef6046e524bd31067584affd93f7ccf10e43a738",
                "sha256:3212d94fc4f25c9363ef9628003dc5a1035b23937886032bbf3ca2af7bfed682",
                "sha256:3d2fc97c745cd39c692e43e6a49f1418c8fd3ffc05cffbb9b1f564c682737afb",
                "sha256:419383114c8eba39cdf8839bee9a0c509d0a93ae93fca584b3523317fc8748af",
                "sha256:42318b167394cfa90c84b204a3d342c54fe5aa7e44d92c40cdfc194de41b85ac",
                "sha256:44dfbf553e917343208d03a93b633997e375640ef6dfd22c66ef39c8302c192c",
                "sha256:4b6bcb48b38b04dd438853d3ef98797dffc58ec0cd572c2dd97394a27cd12ac7",
                "sha256:4c462c01655c38d314a56d16433e10cbd00a41b3dc15d87feae09a6852e14be0",
                "sha256:4d7e6ff4f63303711481060cf66f80023bf5df50d02eba74ca5848d6ef47c97b",
                "sha256:513a31ad7b79b258568115f14af02c987180214378919119f29fd346df7c3427",
                "sha256:53076f07bc20b5776065b1c66af34ae2b5232b4bb998006d9b417ca0351c8344",
                "sha256:67267aa6764f488833f92d9d6889239af92bd80b4c99cc76e7f847f660e660fa",
                "sha256:71b13d6d98d004b9ada84b8028d392d0c4a921ee7501cde907351ce45563a94d",
                "sha256:78c54147f1c011208e90fa948b652d3b3b70184efa6796a8945a67f9baec4071",
                "sha256:7c9d3a9ff685fbedb0e1f7c39a4aeb27ebda91f6f78df4e49190ece8bd59f65f",
                "sha256:815dd1e7bcfd4a3d22315f02e3aed0985b7a56ea2550081036f15e8e4cd9304b",
                "sha256:8f29045db9571f3efe796606ac92d79e4d3ff211efe3ce6d2af43bcae4caf8d3",
                "sha256:8fb2e2932eb1b469cbfbf53e0bc4ac96a06244efdfb934367c488a32c6623915",
                "sha256:9940192866ee862cc0ec0ababd5f22a72085fc685b98ad46fc20e527954f5c55",
                "sha256:9e86ab0937c09debf3f46bfe7fdbb8538843d94144b225abe9d11f66c638c59d",
                "sha256:a7378e93c4d629104619315a1822be12ac5cfd5abc9f74b0fd96eebdff748704",
                "sha256:aa4cc7980bd7584de1bb1652c3f6acd94c6768b208131302d25356ee685bf427",
                "sha256:b99b0045b20b760729084f98d61dcebb66fc2da9eaace932d9caa79715848cc1",
                "sha256:bb8cbd3ea529ce054206f3abc9d4f02b2047ef16f30d4b2b824189076bb0d44b",
                "sha256:bd22edb2167169b19482b23c3f331e54f4223c2a901237764a94528f8d903047",
                "sha256:bdcbf86916bee71de9263d172b9dad64f9969406efde8beae46d0450f3f019b8",
                "sha256:c08078a7adefccff647d1e51a4f86575f0e7a0ea14f5bf8ed9d111d11e127689",
                "sha256:c8e7defcfb6b4b49a15f5d1ff2bc5f20e9d58fbca7e51c9e59d8232ccafa222a",
                "sha256:ce1d3bb5154e28b4dd07daa8439b7acfcec68284eafe58754e507f9fbbf83939",
                "sha256:e3c732a2787cb4d06d3392091560a754368f209f497e3998b56d2fcd83db6b25",
                "sha256:f6813247e7550b590bc673171ee4ebb8ad8e16d465c1e1995923d6c7f3b1c50e",
                "sha256:f6efb3b3f3182be09f62e9a3f09f8055e02cb2439ec39ac2a54cdddd72f36ad9",
                "sha256:f80c9cdfdd05ffc6a6c1e22e8d1a151ba5c5544dcfc765ac5e249450e2ff9b2c"
            ],
            "version": "==5.0.2"
        }
    },
    "develop": {
        "appdirs": {
            "hashes": [
                "sha256:9e5896d1372858f8dd3344faf4e5014d21849c756c8d5701f78f8a103b372d92",
                "sha256:d8b24664561d0d34ddfaec54636d502d7cea6e29c3eaf68f3df6180863e2166e"
            ],
            "version": "==1.4.3"
        },
        "astroid": {
            "hashes": [
                "sha256:71ea07f44df9568a75d0f354c49143a4575d90645e9fead6dfb52c26a85ed13a",
                "sha256:840947ebfa8b58f318d42301cf8c0a20fd794a33b61cc4638e28e9e61ba32f42"
            ],
            "version": "==2.3.3"
        },
        "attrs": {
            "hashes": [
                "sha256:08a96c641c3a74e44eb59afb61a24f2cb9f4d7188748e76ba4bb5edfa3cb7d1c",
                "sha256:f7b7ce16570fe9965acd6d30101a28f62fb4a7f9e926b3bbc9b61f8b04247e72"
            ],
            "version": "==19.3.0"
        },
        "black": {
            "hashes": [
                "sha256:1b30e59be925fafc1ee4565e5e08abef6b03fe455102883820fe5ee2e4734e0b",
                "sha256:c2edb73a08e9e0e6f65a0e6af18b059b8b1cdd5bef997d7a0b181df93dc81539"
            ],
            "index": "pypi",
            "version": "==19.10b0"
        },
        "bleach": {
            "hashes": [
                "sha256:cc8da25076a1fe56c3ac63671e2194458e0c4d9c7becfd52ca251650d517903c",
                "sha256:e78e426105ac07026ba098f04de8abe9b6e3e98b5befbf89b51a5ef0a4292b03"
            ],
            "version": "==3.1.4"
        },
        "certifi": {
            "hashes": [
                "sha256:1d987a998c75633c40847cc966fcf5904906c920a7f17ef374f5aa4282abd304",
                "sha256:51fcb31174be6e6664c5f69e3e1691a2d72a1a12e90f872cbdb1567eb47b6519"
            ],
            "version": "==2020.4.5.1"
        },
        "chardet": {
            "hashes": [
                "sha256:84ab92ed1c4d4f16916e05906b6b75a6c0fb5db821cc65e70cbd64a3e2a5eaae",
                "sha256:fc323ffcaeaed0e0a02bf4d117757b98aed530d9ed4531e3e15460124c106691"
            ],
            "version": "==3.0.4"
        },
        "click": {
            "hashes": [
                "sha256:8a18b4ea89d8820c5d0c7da8a64b2c324b4dabb695804dbfea19b9be9d88c0cc",
                "sha256:e345d143d80bf5ee7534056164e5e112ea5e22716bbb1ce727941f4c8b471b9a"
            ],
            "version": "==7.1.1"
        },
        "docutils": {
            "hashes": [
                "sha256:6c4f696463b79f1fb8ba0c594b63840ebd41f059e92b31957c46b74a4599b6d0",
                "sha256:9e4d7ecfc600058e07ba661411a2b7de2fd0fafa17d1a7f7361cd47b1175c827",
                "sha256:a2aeea129088da402665e92e0b25b04b073c04b2dce4ab65caaa38b7ce2e1a99"
            ],
            "version": "==0.15.2"
        },
        "idna": {
            "hashes": [
                "sha256:7588d1c14ae4c77d74036e8c22ff447b26d0fde8f007354fd48a7814db15b7cb",
                "sha256:a068a21ceac8a4d63dbfd964670474107f541babbd2250d61922f029858365fa"
            ],
            "version": "==2.9"
        },
        "importlib-metadata": {
            "hashes": [
                "sha256:2a688cbaa90e0cc587f1df48bdc97a6eadccdcd9c35fb3f976a09e3b5016d90f",
                "sha256:34513a8a0c4962bc66d35b359558fd8a5e10cd472d37aec5f66858addef32c1e"
            ],
            "markers": "python_version < '3.8'",
            "version": "==1.6.0"
        },
        "isort": {
            "hashes": [
                "sha256:54da7e92468955c4fceacd0c86bd0ec997b0e1ee80d97f67c35a78b719dccab1",
                "sha256:6e811fcb295968434526407adb8796944f1988c5b65e8139058f2014cbe100fd"
            ],
            "version": "==4.3.21"
        },
        "keyring": {
            "hashes": [
                "sha256:197fd5903901030ef7b82fe247f43cfed2c157a28e7747d1cfcf4bc5e699dd03",
                "sha256:8179b1cdcdcbc221456b5b74e6b7cfa06f8dd9f239eb81892166d9223d82c5ba"
            ],
            "version": "==21.2.0"
        },
        "lazy-object-proxy": {
            "hashes": [
                "sha256:0c4b206227a8097f05c4dbdd323c50edf81f15db3b8dc064d08c62d37e1a504d",
                "sha256:194d092e6f246b906e8f70884e620e459fc54db3259e60cf69a4d66c3fda3449",
                "sha256:1be7e4c9f96948003609aa6c974ae59830a6baecc5376c25c92d7d697e684c08",
                "sha256:4677f594e474c91da97f489fea5b7daa17b5517190899cf213697e48d3902f5a",
                "sha256:48dab84ebd4831077b150572aec802f303117c8cc5c871e182447281ebf3ac50",
                "sha256:5541cada25cd173702dbd99f8e22434105456314462326f06dba3e180f203dfd",
                "sha256:59f79fef100b09564bc2df42ea2d8d21a64fdcda64979c0fa3db7bdaabaf6239",
                "sha256:8d859b89baf8ef7f8bc6b00aa20316483d67f0b1cbf422f5b4dc56701c8f2ffb",
                "sha256:9254f4358b9b541e3441b007a0ea0764b9d056afdeafc1a5569eee1cc6c1b9ea",
                "sha256:9651375199045a358eb6741df3e02a651e0330be090b3bc79f6d0de31a80ec3e",
                "sha256:97bb5884f6f1cdce0099f86b907aa41c970c3c672ac8b9c8352789e103cf3156",
                "sha256:9b15f3f4c0f35727d3a0fba4b770b3c4ebbb1fa907dbcc046a1d2799f3edd142",
                "sha256:a2238e9d1bb71a56cd710611a1614d1194dc10a175c1e08d75e1a7bcc250d442",
                "sha256:a6ae12d08c0bf9909ce12385803a543bfe99b95fe01e752536a60af2b7797c62",
                "sha256:ca0a928a3ddbc5725be2dd1cf895ec0a254798915fb3a36af0964a0a4149e3db",
                "sha256:cb2c7c57005a6804ab66f106ceb8482da55f5314b7fcb06551db1edae4ad1531",
                "sha256:d74bb8693bf9cf75ac3b47a54d716bbb1a92648d5f781fc799347cfc95952383",
                "sha256:d945239a5639b3ff35b70a88c5f2f491913eb94871780ebfabb2568bd58afc5a",
                "sha256:eba7011090323c1dadf18b3b689845fd96a61ba0a1dfbd7f24b921398affc357",
                "sha256:efa1909120ce98bbb3777e8b6f92237f5d5c8ea6758efea36a473e1d38f7d3e4",
                "sha256:f3900e8a5de27447acbf900b4750b0ddfd7ec1ea7fbaf11dfa911141bc522af0"
            ],
            "version": "==1.4.3"
        },
        "mccabe": {
            "hashes": [
                "sha256:ab8a6258860da4b6677da4bd2fe5dc2c659cff31b3ee4f7f5d64e79735b80d42",
                "sha256:dd8d182285a0fe56bace7f45b5e7d1a6ebcbf524e8f3bd87eb0f125271b8831f"
            ],
            "version": "==0.6.1"
        },
        "mypy": {
            "hashes": [
                "sha256:15b948e1302682e3682f11f50208b726a246ab4e6c1b39f9264a8796bb416aa2",
                "sha256:219a3116ecd015f8dca7b5d2c366c973509dfb9a8fc97ef044a36e3da66144a1",
                "sha256:3b1fc683fb204c6b4403a1ef23f0b1fac8e4477091585e0c8c54cbdf7d7bb164",
                "sha256:3beff56b453b6ef94ecb2996bea101a08f1f8a9771d3cbf4988a61e4d9973761",
                "sha256:7687f6455ec3ed7649d1ae574136835a4272b65b3ddcf01ab8704ac65616c5ce",
                "sha256:7ec45a70d40ede1ec7ad7f95b3c94c9cf4c186a32f6bacb1795b60abd2f9ef27",
                "sha256:86c857510a9b7c3104cf4cde1568f4921762c8f9842e987bc03ed4f160925754",
                "sha256:8a627507ef9b307b46a1fea9513d5c98680ba09591253082b4c48697ba05a4ae",
                "sha256:8dfb69fbf9f3aeed18afffb15e319ca7f8da9642336348ddd6cab2713ddcf8f9",
                "sha256:a34b577cdf6313bf24755f7a0e3f3c326d5c1f4fe7422d1d06498eb25ad0c600",
                "sha256:a8ffcd53cb5dfc131850851cc09f1c44689c2812d0beb954d8138d4f5fc17f65",
                "sha256:b90928f2d9eb2f33162405f32dde9f6dcead63a0971ca8a1b50eb4ca3e35ceb8",
                "sha256:c56ffe22faa2e51054c5f7a3bc70a370939c2ed4de308c690e7949230c995913",
                "sha256:f91c7ae919bbc3f96cd5e5b2e786b2b108343d1d7972ea130f7de27fdd547cf3"
            ],
            "index": "pypi",
            "version": "==0.770"
        },
        "mypy-extensions": {
            "hashes": [
                "sha256:090fedd75945a69ae91ce1303b5824f428daf5a028d2f6ab8a299250a846f15d",
                "sha256:2d82818f5bb3e369420cb3c4060a7970edba416647068eb4c5343488a6c604a8"
            ],
            "version": "==0.4.3"
        },
        "pathspec": {
            "hashes": [
                "sha256:163b0632d4e31cef212976cf57b43d9fd6b0bac6e67c26015d611a647d5e7424",
                "sha256:562aa70af2e0d434367d9790ad37aed893de47f1693e4201fd1d3dca15d19b96"
            ],
            "version": "==0.7.0"
        },
        "pkginfo": {
            "hashes": [
                "sha256:7424f2c8511c186cd5424bbf31045b77435b37a8d604990b79d4e70d741148bb",
                "sha256:a6d9e40ca61ad3ebd0b72fbadd4fba16e4c0e4df0428c041e01e06eb6ee71f32"
            ],
            "version": "==1.5.0.1"
        },
        "psutil": {
            "hashes": [
                "sha256:1413f4158eb50e110777c4f15d7c759521703bd6beb58926f1d562da40180058",
                "sha256:298af2f14b635c3c7118fd9183843f4e73e681bb6f01e12284d4d70d48a60953",
                "sha256:60b86f327c198561f101a92be1995f9ae0399736b6eced8f24af41ec64fb88d4",
                "sha256:685ec16ca14d079455892f25bd124df26ff9137664af445563c1bd36629b5e0e",
                "sha256:73f35ab66c6c7a9ce82ba44b1e9b1050be2a80cd4dcc3352cc108656b115c74f",
                "sha256:75e22717d4dbc7ca529ec5063000b2b294fc9a367f9c9ede1f65846c7955fd38",
                "sha256:a02f4ac50d4a23253b68233b07e7cdb567bd025b982d5cf0ee78296990c22d9e",
                "sha256:d008ddc00c6906ec80040d26dc2d3e3962109e40ad07fd8a12d0284ce5e0e4f8",
                "sha256:d84029b190c8a66a946e28b4d3934d2ca1528ec94764b180f7d6ea57b0e75e26",
                "sha256:e2d0c5b07c6fe5a87fa27b7855017edb0d52ee73b71e6ee368fae268605cc3f5",
                "sha256:f344ca230dd8e8d5eee16827596f1c22ec0876127c28e800d7ae20ed44c4b310"
            ],
            "index": "pypi",
            "version": "==5.7.0"
        },
        "pygments": {
            "hashes": [
                "sha256:647344a061c249a3b74e230c739f434d7ea4d8b1d5f3721bc0f3558049b38f44",
                "sha256:ff7a40b4860b727ab48fad6360eb351cc1b33cbf9b15a0f689ca5353e9463324"
            ],
            "version": "==2.6.1"
        },
        "pylint": {
            "hashes": [
                "sha256:3db5468ad013380e987410a8d6956226963aed94ecb5f9d3a28acca6d9ac36cd",
                "sha256:886e6afc935ea2590b462664b161ca9a5e40168ea99e5300935f6591ad467df4"
            ],
            "index": "pypi",
            "version": "==2.4.4"
        },
        "readme-renderer": {
            "hashes": [
                "sha256:1b6d8dd1673a0b293766b4106af766b6eff3654605f9c4f239e65de6076bc222",
                "sha256:e67d64242f0174a63c3b727801a2fff4c1f38ebe5d71d95ff7ece081945a6cd4"
            ],
            "version": "==25.0"
        },
        "regex": {
            "hashes": [
                "sha256:08119f707f0ebf2da60d2f24c2f39ca616277bb67ef6c92b72cbf90cbe3a556b",
                "sha256:0ce9537396d8f556bcfc317c65b6a0705320701e5ce511f05fc04421ba05b8a8",
                "sha256:1cbe0fa0b7f673400eb29e9ef41d4f53638f65f9a2143854de6b1ce2899185c3",
                "sha256:2294f8b70e058a2553cd009df003a20802ef75b3c629506be20687df0908177e",
                "sha256:23069d9c07e115537f37270d1d5faea3e0bdded8279081c4d4d607a2ad393683",
                "sha256:24f4f4062eb16c5bbfff6a22312e8eab92c2c99c51a02e39b4eae54ce8255cd1",
                "sha256:295badf61a51add2d428a46b8580309c520d8b26e769868b922750cf3ce67142",
                "sha256:2a3bf8b48f8e37c3a40bb3f854bf0121c194e69a650b209628d951190b862de3",
                "sha256:4385f12aa289d79419fede43f979e372f527892ac44a541b5446617e4406c468",
                "sha256:5635cd1ed0a12b4c42cce18a8d2fb53ff13ff537f09de5fd791e97de27b6400e",
                "sha256:5bfed051dbff32fd8945eccca70f5e22b55e4148d2a8a45141a3b053d6455ae3",
                "sha256:7e1037073b1b7053ee74c3c6c0ada80f3501ec29d5f46e42669378eae6d4405a",
                "sha256:90742c6ff121a9c5b261b9b215cb476eea97df98ea82037ec8ac95d1be7a034f",
                "sha256:a58dd45cb865be0ce1d5ecc4cfc85cd8c6867bea66733623e54bd95131f473b6",
                "sha256:c087bff162158536387c53647411db09b6ee3f9603c334c90943e97b1052a156",
                "sha256:c162a21e0da33eb3d31a3ac17a51db5e634fc347f650d271f0305d96601dc15b",
                "sha256:c9423a150d3a4fc0f3f2aae897a59919acd293f4cb397429b120a5fcd96ea3db",
                "sha256:ccccdd84912875e34c5ad2d06e1989d890d43af6c2242c6fcfa51556997af6cd",
                "sha256:e91ba11da11cf770f389e47c3f5c30473e6d85e06d7fd9dcba0017d2867aab4a",
                "sha256:ea4adf02d23b437684cd388d557bf76e3afa72f7fed5bbc013482cc00c816948",
                "sha256:fb95debbd1a824b2c4376932f2216cc186912e389bdb0e27147778cf6acb3f89"
            ],
            "version": "==2020.4.4"
        },
        "requests": {
            "hashes": [
                "sha256:43999036bfa82904b6af1d99e4882b560e5e2c68e5c4b0aa03b655f3d7d73fee",
                "sha256:b3f43d496c6daba4493e7c431722aeb7dbc6288f52a6e04e7b6023b0247817e6"
            ],
            "index": "pypi",
            "version": "==2.23.0"
        },
        "requests-toolbelt": {
            "hashes": [
                "sha256:380606e1d10dc85c3bd47bf5a6095f815ec007be7a8b69c878507068df059e6f",
                "sha256:968089d4584ad4ad7c171454f0a5c6dac23971e9472521ea3b6d49d610aa6fc0"
            ],
            "version": "==0.9.1"
        },
        "six": {
            "hashes": [
                "sha256:236bdbdce46e6e6a3d61a337c0f8b763ca1e8717c03b369e87a7ec7ce1319c0a",
                "sha256:8f3cd2e254d8f793e7f3d6d9df77b92252b52637291d0f0da013c76ea2724b6c"
            ],
            "version": "==1.14.0"
        },
        "toml": {
            "hashes": [
                "sha256:229f81c57791a41d65e399fc06bf0848bab550a9dfd5ed66df18ce5f05e73d5c",
                "sha256:235682dd292d5899d361a811df37e04a8828a5b1da3115886b73cf81ebc9100e"
            ],
            "version": "==0.10.0"
        },
        "tqdm": {
            "hashes": [
<<<<<<< HEAD
                "sha256:4f882b23c492e7060f50d83af86f163b67e4cfbe35dfe12077e748c56282f438",
                "sha256:f0fc945df434e5e612fb7eb93bf29e924940913590450c3760f198dd75a2cd19"
            ],
            "version": "==4.44.0"
=======
                "sha256:00339634a22c10a7a22476ee946bbde2dbe48d042ded784e4d88e0236eca5d81",
                "sha256:ea9e3fd6bd9a37e8783d75bfc4c1faf3c6813da6bd1c3e776488b41ec683af94"
            ],
            "version": "==4.45.0"
>>>>>>> 4ace2be4
        },
        "twine": {
            "hashes": [
                "sha256:c1af8ca391e43b0a06bbc155f7f67db0bf0d19d284bfc88d1675da497a946124",
                "sha256:d561a5e511f70275e5a485a6275ff61851c16ffcb3a95a602189161112d9f160"
            ],
            "index": "pypi",
            "version": "==3.1.1"
        },
        "typed-ast": {
            "hashes": [
                "sha256:0666aa36131496aed8f7be0410ff974562ab7eeac11ef351def9ea6fa28f6355",
                "sha256:0c2c07682d61a629b68433afb159376e24e5b2fd4641d35424e462169c0a7919",
                "sha256:249862707802d40f7f29f6e1aad8d84b5aa9e44552d2cc17384b209f091276aa",
                "sha256:24995c843eb0ad11a4527b026b4dde3da70e1f2d8806c99b7b4a7cf491612652",
                "sha256:269151951236b0f9a6f04015a9004084a5ab0d5f19b57de779f908621e7d8b75",
                "sha256:4083861b0aa07990b619bd7ddc365eb7fa4b817e99cf5f8d9cf21a42780f6e01",
                "sha256:498b0f36cc7054c1fead3d7fc59d2150f4d5c6c56ba7fb150c013fbc683a8d2d",
                "sha256:4e3e5da80ccbebfff202a67bf900d081906c358ccc3d5e3c8aea42fdfdfd51c1",
                "sha256:6daac9731f172c2a22ade6ed0c00197ee7cc1221aa84cfdf9c31defeb059a907",
                "sha256:715ff2f2df46121071622063fc7543d9b1fd19ebfc4f5c8895af64a77a8c852c",
                "sha256:73d785a950fc82dd2a25897d525d003f6378d1cb23ab305578394694202a58c3",
                "sha256:8c8aaad94455178e3187ab22c8b01a3837f8ee50e09cf31f1ba129eb293ec30b",
                "sha256:8ce678dbaf790dbdb3eba24056d5364fb45944f33553dd5869b7580cdbb83614",
                "sha256:aaee9905aee35ba5905cfb3c62f3e83b3bec7b39413f0a7f19be4e547ea01ebb",
                "sha256:bcd3b13b56ea479b3650b82cabd6b5343a625b0ced5429e4ccad28a8973f301b",
                "sha256:c9e348e02e4d2b4a8b2eedb48210430658df6951fa484e59de33ff773fbd4b41",
                "sha256:d205b1b46085271b4e15f670058ce182bd1199e56b317bf2ec004b6a44f911f6",
                "sha256:d43943ef777f9a1c42bf4e552ba23ac77a6351de620aa9acf64ad54933ad4d34",
                "sha256:d5d33e9e7af3b34a40dc05f498939f0ebf187f07c385fd58d591c533ad8562fe",
                "sha256:fc0fea399acb12edbf8a628ba8d2312f583bdbdb3335635db062fa98cf71fca4",
                "sha256:fe460b922ec15dd205595c9b5b99e2f056fd98ae8f9f56b888e7a17dc2b757e7"
            ],
            "markers": "implementation_name == 'cpython' and python_version < '3.8'",
            "version": "==1.4.1"
        },
        "typing-extensions": {
            "hashes": [
                "sha256:6e95524d8a547a91e08f404ae485bbb71962de46967e1b71a0cb89af24e761c5",
                "sha256:79ee589a3caca649a9bfd2a8de4709837400dfa00b6cc81962a1e6a1815969ae",
                "sha256:f8d2bd89d25bc39dabe7d23df520442fa1d8969b82544370e03d88b5a591c392"
            ],
            "version": "==3.7.4.2"
        },
        "urllib3": {
            "hashes": [
                "sha256:2f3db8b19923a873b3e5256dc9c2dedfa883e33d87c690d9c7913e1f40673cdc",
                "sha256:87716c2d2a7121198ebcb7ce7cccf6ce5e9ba539041cfbaeecfb641dc0bf6acc"
            ],
            "markers": "python_version != '3.4'",
            "version": "==1.25.8"
        },
        "webencodings": {
            "hashes": [
                "sha256:a0af1213f3c2226497a97e2b3aa01a7e4bee4f403f95be16fc9acd2947514a78",
                "sha256:b36a1c245f2d304965eb4e0a82848379241dc04b865afcc4aab16748587e1923"
            ],
            "version": "==0.5.1"
        },
        "wrapt": {
            "hashes": [
                "sha256:565a021fd19419476b9362b05eeaa094178de64f8361e44468f9e9d7843901e1"
            ],
            "version": "==1.11.2"
        },
        "zipp": {
            "hashes": [
                "sha256:aa36550ff0c0b7ef7fa639055d797116ee891440eac1a56f378e2d3179e0320b",
                "sha256:c599e4d75c98f6798c509911d08a22e6c021d074469042177c8c86fb92eefd96"
            ],
            "version": "==3.1.0"
        }
    }
}<|MERGE_RESOLUTION|>--- conflicted
+++ resolved
@@ -1,11 +1,7 @@
 {
     "_meta": {
         "hash": {
-<<<<<<< HEAD
-            "sha256": "eefa2cd370221ddb09cae8364c2f0e3698947683e20c2c1943300991f62290e9"
-=======
-            "sha256": "5c7c474e515409906b7d6276f89afdc77f89c7373499cd2c119d269b4508f1c4"
->>>>>>> 4ace2be4
+            "sha256": "b16b5ee4467bc944605c29b1ed7363d108e3132bafebe9aac7c717d6274fbd81"
         },
         "pipfile-spec": 6,
         "requires": {
@@ -51,11 +47,11 @@
         },
         "awscli": {
             "hashes": [
-                "sha256:18ee55faba7e3a785eca1a0b543f5e23c306291ac11c485fce032996ca0b7691",
-                "sha256:8ebb7b713382b4bf49b486769df29acadf91d07ecd3be1fbb61972441d37b9e3"
-            ],
-            "index": "pypi",
-            "version": "==1.18.37"
+                "sha256:b9cf7c4b90dff10886097d8bb3259822ca06d3f2a4c0014b155d246b4517df76",
+                "sha256:d863435d80741a46d09b22c928fa338ad552b1668b53319689f227167d5a25d1"
+            ],
+            "index": "pypi",
+            "version": "==1.18.39"
         },
         "boto": {
             "hashes": [
@@ -67,68 +63,63 @@
         },
         "boto3": {
             "hashes": [
-<<<<<<< HEAD
-                "sha256:8bf7e3611d46e8214bf225169ac55de762d9d341514f81ebae885dd601138fcf",
-                "sha256:913fc7bbb9df147ed6fa0bd2b391469652ee8cad3e26ca2355e6ff774d9516fb"
-=======
-                "sha256:0f716513fa495cbef3a50a8b46182cb069c475f423b02bcd7440eb7c5a86878f",
-                "sha256:5effba33ceb55a524e26f245dfe008bf3caca96a6a3d52886ae2fc9ddc06bb64"
->>>>>>> 4ace2be4
-            ],
-            "version": "==1.12.37"
+                "sha256:970bd7b332e73d7b51077ed36772c634811b38c81b0cc6ed0f910e50d7ebadf8",
+                "sha256:cdd79a3a7bbe1f33a365f0acfcc75c4405b482b3eb9ce3f4e6b16c418e201ac3"
+            ],
+            "version": "==1.12.39"
         },
         "botocore": {
             "hashes": [
-                "sha256:30055e9a3e313400d92ca4ad599e6506d71fb1addc75f075ab7179973ac52de6",
-                "sha256:51422695a5a39ca9320acd3edaf7b337bed75bbc7d260deb76c1d801adc0daa2"
-            ],
-            "version": "==1.15.37"
+                "sha256:94232b44e1540b7e043e220bd43f855400d0a243e926b26b3fb72994e971d518",
+                "sha256:e20ba56476b1031ce5ac8e22b59dabc75bd0e03231f124ed6b9ff99fe0b0c96b"
+            ],
+            "version": "==1.15.39"
         },
         "btrees": {
             "hashes": [
-                "sha256:0853e885de1e3d5768986eaa5ea273bfcd8035ca83600ea2addd40ec1b5b75ca",
-                "sha256:15369b775351b7bdae0347c19b9203bb1e8e1484b95e93ff201e4c6f43adf231",
-                "sha256:1ab5b9844a84ecdc42e722be987a8a40f14c02d45d551cb03c4efc8b9a8ba915",
-                "sha256:1e017bba022bf15a041323633543d565937700b963e52753050143817817d09d",
-                "sha256:1e7035a788255cc0a7d6ddffadf04f2b185174205f24a403d5cd8b509c5aaa87",
-                "sha256:356bf2daec1b65c455674f1c040b0c3b752ce908ed8b76ab3f80c0d035f44f63",
-                "sha256:4796bc04528f3ca6c03bba95da6cb1da0965a4ce2ca4277fc11e0b0b515b1e81",
-                "sha256:5348da6cc5ea6cf6fc6f0000a640739f48f8737b8011ca36a86414e740c0e8fe",
-                "sha256:5d896f656cb4999c7342cce254f6a77748a04b1e58e94bff2f1750c4d1f02e10",
-                "sha256:5e2c064a54d840d5bdc6f647b2978a76879f2cea1734f52a7e69859470f63267",
-                "sha256:5f264b720a9629818536963d5be318ea9d291779b20e7aef47915ac0f0a2430e",
-                "sha256:5f2a77d6d31e71bb598650f5c1d5e0c16e342e0a34954ebe02ea5668ae69fae4",
-                "sha256:65826eea07c58237b299c97ccef9e13ecf37e1ffc19a87c704423cfe488be3e6",
-                "sha256:6f6c79a241a4c898dd8ac1f3477dbf652d604f700690d16b18858f413e3030d1",
-                "sha256:77b9f9ea3054226edf37e0039c850c1eecafa122d4af90ecf4918e7c561c0854",
-                "sha256:7961eb99954270aad22eaccdeb0e96291415b427662d90af741bd85edf601230",
-                "sha256:7c999ca29c5a701ddb4f95c365ced80dfdee137906cf08f6e4a4ad40112faad2",
-                "sha256:7d1934e5bdc3c21165591712f39cdafd6d234daba7b81eb88b6069585171c2a2",
-                "sha256:82b445703aa57abd55b65b3b2872806fe3ce5059cf19dd76d6d6a90f4e33c7db",
-                "sha256:8854d7c4ff94866e6348d6dc291f1d1277eaf70122a51e1cf3e62d0c7e79660d",
-                "sha256:8ec3a037ac053f47ac34c37b8b07d133e995ac5f4e306f83bad6592726ab1365",
-                "sha256:8faa43c485b2f349b0ba2bcb0a733af9e70015d75bb54041d1c5821fcdedf2dd",
-                "sha256:9740d31d1fca34863159043db6d27bfb82af4a73f2904d870116b3125e541585",
-                "sha256:99a543a4a7509d4a2650f9dd278eee4b58976d5109285ab0916bf3e768e756b2",
-                "sha256:9cf0ad124a5df05e17f0901a6394e38cf4aa5e1562d87f7a71f0077374035153",
-                "sha256:a3918d19adaec808f5d9000ead89f8cbd2aac1a8a80b87c6d1545e605193b443",
-                "sha256:a8bccc0d08a4649f8aca646b385ad7016cecd20aa562c8454ce8db7feaf2b702",
-                "sha256:adefe5052dc8e10bd52c482ef2169984e38e4088b34666a80c9297102f2282e9",
-                "sha256:b2f64ae98e38ce214afbdbfed9056b2ee5bca07e4c2c63527d88b3fa87421bdd",
-                "sha256:baf4f2adc6b6a379df9746f5b68457f44bb009149d45a129a2c073bf1ce65d05",
-                "sha256:bc9eab862392006511a4a91fb1d8133b7175c2ba1955f71f91e2a60b6513e7e9",
-                "sha256:d07b953549b550827978816c85e0e7c86ce4f7f2ed35ba944e38776afd4dfaa7",
-                "sha256:d325ea1d4fdef68997669c39b36b2bd56e021668af7d28506235b80c7de54b2d",
-                "sha256:e51f7f0afaf0013bba9444ce242f70ae9fa9eed4bffe068c1f1882a49ea9ce95",
-                "sha256:ed3382d505ee44635b941eb40514b2440aac10a0d8f091d345a27bb792558235",
-                "sha256:f1222d8e12740adccc94448133289fdcd29ec61d49c2d65292e6321266156ddb",
-                "sha256:f1b1dfa84772e5115094955340db96e91cd745ef12fa662a70b5a1bc5d02a93c",
-                "sha256:f45ea565ea14de173f54fea568dfa49c087d1818f41b9ceaf44f81eae8d85f84",
-                "sha256:f6a27c24ce6b5cc7a374fa46877f34a4525c2417562cccb7704ca3198ccfcdf8",
-                "sha256:fc0d474bd0002ffa54e97df8d272e34343fbf4700ab6a4f578c6e8255e9e7137",
-                "sha256:fce15aaf8dea58980863eebac0513118424f438f619f686aa4b1e31671ab2d2a"
-            ],
-            "version": "==4.7.1"
+                "sha256:0ed62e790a114ebbf4d6677537687c5c29264210abe4467f49e9bd4c5d6f1170",
+                "sha256:1be6ee6d87e2093e09ab51dc56292bda88be722b1c41ce77bb9a7c10ef2ca808",
+                "sha256:2304588cd0079c6d25543dc7bdfcafbeba07f85a534c3177e207b2fd8b2f4ef3",
+                "sha256:245160e37f6102e0d1146fc9f811e57c3d5a5ec5e0b1961f5906e9972ff53d1d",
+                "sha256:2c16d24a39c8f2289b182a99d2717d435f862a6ff6d63081c6dd5b636b6ba456",
+                "sha256:2d6d5cdd0fe7d93eb8761c6dc3b25148c7c0e737b2987008c713ef15bf3bec64",
+                "sha256:2f019bda00e9758d62518011974ef7403351dc54b4235f8b8d51f1246fe23449",
+                "sha256:33dc7cef958c83454245ac170a95920592bea7d42eee35b9eda4d30933e930f4",
+                "sha256:436f616eb7b677279ff5124c3d3635f6177bea0a8811d820156be325985c7998",
+                "sha256:51eda1e8b59b2d30d38cc680cd586fff81766058557181c4c11f02130a8145c9",
+                "sha256:5a15db42ea3844148d9db229ef4e81d5d972cbd34f54d648a0f313cdf838ea21",
+                "sha256:66d96cb32dd279f04334f4823ba006458831c58c3b09b4e1e82071a29f0e5ca4",
+                "sha256:6dabf85a930337ebc379a873c8edc53cbf42e93bead7887463df080154d48567",
+                "sha256:6e3f59c2b22c7186beac13960481b396797701e9daa6e87bb7eac769555f818e",
+                "sha256:721f75a0808ed80cd3fbe7a24289956bd8b7553fefa3186505a88b7d895faea1",
+                "sha256:7518233bc5ff3c6d91dc22253e132678fe3ac6bc784c8abf5e23ee44b6b689e8",
+                "sha256:78db6b07499e76585eef30f96ef6d2240a6c65adbf7961bde6a75af5f314d03f",
+                "sha256:79a617e445863168b18f0aa0716d73534f73d69b122af8ee754a4f7367e20deb",
+                "sha256:7a27fd62622f9050a0ab68d0cfda56059c7216f828b7e11ed64237a6dcb1aad3",
+                "sha256:7ce4a5eb5c135bcb5c06b5bd1ca6fd7fd39d8631306182307ed8bc30d3033846",
+                "sha256:7d2e209882b4bc679072fad26121475a6afa0b301ab11276f0ffe5e1095098bc",
+                "sha256:8139ce67347cae9febb60ca3bcdf428d2799d70b01b3e2984f67c44dcd37d566",
+                "sha256:8a61cc6e9f27582f3b163ca8cdd736f48316215b947a5c9d88326a2fa13e0f4e",
+                "sha256:8d3157a4334458fc42a58b2d552071d4e3e2a23d89ac98c868bb43f0386049d6",
+                "sha256:975bf01b7494a580f272c40ae3b0b3961973ad4f5d237ba5d790163b151c8b69",
+                "sha256:9bb5ab6314c827bf1ef4898664e45f2f5cd2d69e6b1f221a975d90e71470b4cd",
+                "sha256:a531d4a71a1362fcd41dfb9dae20277f134f90b701c7e5ab8584a2a89619c14f",
+                "sha256:a9b10e24c3e54ae036cd00cf21ea7d8c76a64f0a9bd497404ef1090b8a5b899e",
+                "sha256:a9ccf59ed398592fea43c2c7428b35823e80269f075de058ef00234f6015a9d0",
+                "sha256:ab72103186da7d64f460f40823180f4bd2408b315f7f1cd564f4c10b0ee65982",
+                "sha256:b0ef13f42392af7d77ee32ec101d8f545b186a61f3415f0fcd72f440ff614e31",
+                "sha256:b50ebcb7c524c88867e87abfd4a958faa005ed13101fb976613cd2e67241d21b",
+                "sha256:b91e5d4495a6a5f7b2d7c61785cb670e1329e10cfc5a0e2c5a924bb4d1a65bc4",
+                "sha256:bfa8c2e95b67af53df9a4a9eea3485452a3242a3cab3f9fdb97952b2729c1202",
+                "sha256:c31ea09e88faf272bd1c730b8f38a8ca5cc38fd550fa7a48bf69a7bd753e8c96",
+                "sha256:c769f1f1b5360ce9263c710ec5c18ee8c29f84d7702fba1959fa48db515ac2b0",
+                "sha256:c7c9fae118fd137826366ebafe94225d2e3c3c01b37511226e7166aa03eb79ef",
+                "sha256:caf0d93e51bd21bfd7bd3535f177d4b94dcc3c3fe32e41ed2a02c7b1f0a3e3cd",
+                "sha256:d58cd77a5dda0f9ae1ebb2e20f6ae90b0a6c940afb5575c02af380c3def69d10",
+                "sha256:ebc7325cd03e46c74917852d47872c84523653458de4ce480f36c1faada0300e",
+                "sha256:fac25bb42d0b346ef0c4add013e7690133e4921c242ab8323a6680b83a55ea06"
+            ],
+            "version": "==4.7.2"
         },
         "bz2file": {
             "hashes": [
@@ -138,10 +129,10 @@
         },
         "cachetools": {
             "hashes": [
-                "sha256:9a52dd97a85f257f4e4127f15818e71a0c7899f121b34591fcc1173ea79a0198",
-                "sha256:b304586d357c43221856be51d73387f93e2a961598a9b6b6670664746f3b6c6c"
-            ],
-            "version": "==4.0.0"
+                "sha256:1d057645db16ca7fe1f3bd953558897603d6f0b9c51ed9d11eb4d071ec4e2aab",
+                "sha256:de5d88f87781602201cde465d3afe837546663b168e8b39df67411b0bf10cefc"
+            ],
+            "version": "==4.1.0"
         },
         "categorical-distance": {
             "hashes": [
@@ -920,20 +911,11 @@
             "version": "==2.0.1"
         },
         "scrapy-extensions": {
-<<<<<<< HEAD
             "editable": true,
             "extras": [
                 "articles"
             ],
             "path": "./../scrapy-extensions"
-=======
-            "hashes": [
-                "sha256:2bad3181936c9945b1d203d9870ce22a12f6dce70f6bb890522bf2d4d0cdfd44",
-                "sha256:5e58f3ed737271ac451638e435c638beb179434f19075a068b5bd38323bfa163"
-            ],
-            "index": "pypi",
-            "version": "==0.1.1"
->>>>>>> 4ace2be4
         },
         "service-identity": {
             "hashes": [
@@ -1069,48 +1051,48 @@
         },
         "zope.interface": {
             "hashes": [
-                "sha256:05e2c0941019f59183c98ef534c6410c9fc9d95f21fcd46007fce961f3943778",
-                "sha256:08d30808c544da76667c0b7a90000a2b9d25bdc592424d408d468ef54ac04af0",
-                "sha256:0bb6335c71a132595ce53ed7eff7dae54929f323d5f61ae3710de12d9d0750b5",
-                "sha256:0da28336e5892849c80d503a97de61a9d48fa306b7d5664e664ed1125e996bb3",
-                "sha256:1cbd28568d12910d23329e927d78b7673599da8e61421d386e71954941540532",
-                "sha256:2b0963ec84be714748cb8435b54a470c3d22a615731a82055705b297f22a42c7",
-                "sha256:2b7efc78979fd901f51a5db6400f37ad45309eaaea3cfb40c46e9cd1ed24d2b0",
-                "sha256:2ecc83203110944e2c073513ef6046e524bd31067584affd93f7ccf10e43a738",
-                "sha256:3212d94fc4f25c9363ef9628003dc5a1035b23937886032bbf3ca2af7bfed682",
-                "sha256:3d2fc97c745cd39c692e43e6a49f1418c8fd3ffc05cffbb9b1f564c682737afb",
-                "sha256:419383114c8eba39cdf8839bee9a0c509d0a93ae93fca584b3523317fc8748af",
-                "sha256:42318b167394cfa90c84b204a3d342c54fe5aa7e44d92c40cdfc194de41b85ac",
-                "sha256:44dfbf553e917343208d03a93b633997e375640ef6dfd22c66ef39c8302c192c",
-                "sha256:4b6bcb48b38b04dd438853d3ef98797dffc58ec0cd572c2dd97394a27cd12ac7",
-                "sha256:4c462c01655c38d314a56d16433e10cbd00a41b3dc15d87feae09a6852e14be0",
-                "sha256:4d7e6ff4f63303711481060cf66f80023bf5df50d02eba74ca5848d6ef47c97b",
-                "sha256:513a31ad7b79b258568115f14af02c987180214378919119f29fd346df7c3427",
-                "sha256:53076f07bc20b5776065b1c66af34ae2b5232b4bb998006d9b417ca0351c8344",
-                "sha256:67267aa6764f488833f92d9d6889239af92bd80b4c99cc76e7f847f660e660fa",
-                "sha256:71b13d6d98d004b9ada84b8028d392d0c4a921ee7501cde907351ce45563a94d",
-                "sha256:78c54147f1c011208e90fa948b652d3b3b70184efa6796a8945a67f9baec4071",
-                "sha256:7c9d3a9ff685fbedb0e1f7c39a4aeb27ebda91f6f78df4e49190ece8bd59f65f",
-                "sha256:815dd1e7bcfd4a3d22315f02e3aed0985b7a56ea2550081036f15e8e4cd9304b",
-                "sha256:8f29045db9571f3efe796606ac92d79e4d3ff211efe3ce6d2af43bcae4caf8d3",
-                "sha256:8fb2e2932eb1b469cbfbf53e0bc4ac96a06244efdfb934367c488a32c6623915",
-                "sha256:9940192866ee862cc0ec0ababd5f22a72085fc685b98ad46fc20e527954f5c55",
-                "sha256:9e86ab0937c09debf3f46bfe7fdbb8538843d94144b225abe9d11f66c638c59d",
-                "sha256:a7378e93c4d629104619315a1822be12ac5cfd5abc9f74b0fd96eebdff748704",
-                "sha256:aa4cc7980bd7584de1bb1652c3f6acd94c6768b208131302d25356ee685bf427",
-                "sha256:b99b0045b20b760729084f98d61dcebb66fc2da9eaace932d9caa79715848cc1",
-                "sha256:bb8cbd3ea529ce054206f3abc9d4f02b2047ef16f30d4b2b824189076bb0d44b",
-                "sha256:bd22edb2167169b19482b23c3f331e54f4223c2a901237764a94528f8d903047",
-                "sha256:bdcbf86916bee71de9263d172b9dad64f9969406efde8beae46d0450f3f019b8",
-                "sha256:c08078a7adefccff647d1e51a4f86575f0e7a0ea14f5bf8ed9d111d11e127689",
-                "sha256:c8e7defcfb6b4b49a15f5d1ff2bc5f20e9d58fbca7e51c9e59d8232ccafa222a",
-                "sha256:ce1d3bb5154e28b4dd07daa8439b7acfcec68284eafe58754e507f9fbbf83939",
-                "sha256:e3c732a2787cb4d06d3392091560a754368f209f497e3998b56d2fcd83db6b25",
-                "sha256:f6813247e7550b590bc673171ee4ebb8ad8e16d465c1e1995923d6c7f3b1c50e",
-                "sha256:f6efb3b3f3182be09f62e9a3f09f8055e02cb2439ec39ac2a54cdddd72f36ad9",
-                "sha256:f80c9cdfdd05ffc6a6c1e22e8d1a151ba5c5544dcfc765ac5e249450e2ff9b2c"
-            ],
-            "version": "==5.0.2"
+                "sha256:0103cba5ed09f27d2e3de7e48bb320338592e2fabc5ce1432cf33808eb2dfd8b",
+                "sha256:14415d6979356629f1c386c8c4249b4d0082f2ea7f75871ebad2e29584bd16c5",
+                "sha256:1ae4693ccee94c6e0c88a4568fb3b34af8871c60f5ba30cf9f94977ed0e53ddd",
+                "sha256:1b87ed2dc05cb835138f6a6e3595593fea3564d712cb2eb2de963a41fd35758c",
+                "sha256:269b27f60bcf45438e8683269f8ecd1235fa13e5411de93dae3b9ee4fe7f7bc7",
+                "sha256:27d287e61639d692563d9dab76bafe071fbeb26818dd6a32a0022f3f7ca884b5",
+                "sha256:39106649c3082972106f930766ae23d1464a73b7d30b3698c986f74bf1256a34",
+                "sha256:40e4c42bd27ed3c11b2c983fecfb03356fae1209de10686d03c02c8696a1d90e",
+                "sha256:461d4339b3b8f3335d7e2c90ce335eb275488c587b61aca4b305196dde2ff086",
+                "sha256:4f98f70328bc788c86a6a1a8a14b0ea979f81ae6015dd6c72978f1feff70ecda",
+                "sha256:558a20a0845d1a5dc6ff87cd0f63d7dac982d7c3be05d2ffb6322a87c17fa286",
+                "sha256:562dccd37acec149458c1791da459f130c6cf8902c94c93b8d47c6337b9fb826",
+                "sha256:5e86c66a6dea8ab6152e83b0facc856dc4d435fe0f872f01d66ce0a2131b7f1d",
+                "sha256:60a207efcd8c11d6bbeb7862e33418fba4e4ad79846d88d160d7231fcb42a5ee",
+                "sha256:645a7092b77fdbc3f68d3cc98f9d3e71510e419f54019d6e282328c0dd140dcd",
+                "sha256:6874367586c020705a44eecdad5d6b587c64b892e34305bb6ed87c9bbe22a5e9",
+                "sha256:74bf0a4f9091131de09286f9a605db449840e313753949fe07c8d0fe7659ad1e",
+                "sha256:7b726194f938791a6691c7592c8b9e805fc6d1b9632a833b9c0640828cd49cbc",
+                "sha256:8149ded7f90154fdc1a40e0c8975df58041a6f693b8f7edcd9348484e9dc17fe",
+                "sha256:8cccf7057c7d19064a9e27660f5aec4e5c4001ffcf653a47531bde19b5aa2a8a",
+                "sha256:911714b08b63d155f9c948da2b5534b223a1a4fc50bb67139ab68b277c938578",
+                "sha256:a5f8f85986197d1dd6444763c4a15c991bfed86d835a1f6f7d476f7198d5f56a",
+                "sha256:a744132d0abaa854d1aad50ba9bc64e79c6f835b3e92521db4235a1991176813",
+                "sha256:af2c14efc0bb0e91af63d00080ccc067866fb8cbbaca2b0438ab4105f5e0f08d",
+                "sha256:b054eb0a8aa712c8e9030065a59b5e6a5cf0746ecdb5f087cca5ec7685690c19",
+                "sha256:b0becb75418f8a130e9d465e718316cd17c7a8acce6fe8fe07adc72762bee425",
+                "sha256:b1d2ed1cbda2ae107283befd9284e650d840f8f7568cb9060b5466d25dc48975",
+                "sha256:ba4261c8ad00b49d48bbb3b5af388bb7576edfc0ca50a49c11dcb77caa1d897e",
+                "sha256:d1fe9d7d09bb07228650903d6a9dc48ea649e3b8c69b1d263419cc722b3938e8",
+                "sha256:d7804f6a71fc2dda888ef2de266727ec2f3915373d5a785ed4ddc603bbc91e08",
+                "sha256:da2844fba024dd58eaa712561da47dcd1e7ad544a257482392472eae1c86d5e5",
+                "sha256:dcefc97d1daf8d55199420e9162ab584ed0893a109f45e438b9794ced44c9fd0",
+                "sha256:dd98c436a1fc56f48c70882cc243df89ad036210d871c7427dc164b31500dc11",
+                "sha256:e74671e43ed4569fbd7989e5eecc7d06dc134b571872ab1d5a88f4a123814e9f",
+                "sha256:eb9b92f456ff3ec746cd4935b73c1117538d6124b8617bc0fe6fda0b3816e345",
+                "sha256:ebb4e637a1fb861c34e48a00d03cffa9234f42bef923aec44e5625ffb9a8e8f9",
+                "sha256:ef739fe89e7f43fb6494a43b1878a36273e5924869ba1d866f752c5812ae8d58",
+                "sha256:f40db0e02a8157d2b90857c24d89b6310f9b6c3642369852cdc3b5ac49b92afc",
+                "sha256:f68bf937f113b88c866d090fea0bc52a098695173fc613b055a17ff0cf9683b6",
+                "sha256:fb55c182a3f7b84c1a2d6de5fa7b1a05d4660d866b91dbf8d74549c57a1499e8"
+            ],
+            "version": "==5.1.0"
         }
     },
     "develop": {
@@ -1270,10 +1252,10 @@
         },
         "pathspec": {
             "hashes": [
-                "sha256:163b0632d4e31cef212976cf57b43d9fd6b0bac6e67c26015d611a647d5e7424",
-                "sha256:562aa70af2e0d434367d9790ad37aed893de47f1693e4201fd1d3dca15d19b96"
-            ],
-            "version": "==0.7.0"
+                "sha256:7d91249d21749788d07a2d0f94147accd8f845507400749ea19c1ec9054a12b0",
+                "sha256:da45173eb3a6f2a5a487efba21f050af2b41948be6ab52b6a1e3ff22bb8b7061"
+            ],
+            "version": "==0.8.0"
         },
         "pkginfo": {
             "hashes": [
@@ -1378,17 +1360,10 @@
         },
         "tqdm": {
             "hashes": [
-<<<<<<< HEAD
-                "sha256:4f882b23c492e7060f50d83af86f163b67e4cfbe35dfe12077e748c56282f438",
-                "sha256:f0fc945df434e5e612fb7eb93bf29e924940913590450c3760f198dd75a2cd19"
-            ],
-            "version": "==4.44.0"
-=======
                 "sha256:00339634a22c10a7a22476ee946bbde2dbe48d042ded784e4d88e0236eca5d81",
                 "sha256:ea9e3fd6bd9a37e8783d75bfc4c1faf3c6813da6bd1c3e776488b41ec683af94"
             ],
             "version": "==4.45.0"
->>>>>>> 4ace2be4
         },
         "twine": {
             "hashes": [
