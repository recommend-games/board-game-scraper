{
    "_meta": {
        "hash": {
<<<<<<< HEAD
            "sha256": "bc8ce4a2f6f6b13cfb6f7468b71532332000fcbf143ab6db61e0501765050ee4"
=======
            "sha256": "ab9f4f339c7b0056241250c899ef748bddb14d6399dd5699a2d312e902cfa1c2"
>>>>>>> 22add7b3
        },
        "pipfile-spec": 6,
        "requires": {
            "python_version": "3.6"
        },
        "sources": [
            {
                "name": "pypi",
                "url": "https://pypi.org/simple",
                "verify_ssl": true
            }
        ]
    },
    "default": {
        "affinegap": {
            "hashes": [
                "sha256:099d94da2c2a10040f3a3e2e0329e1cac5d646bee82ba697c22d98ed4931f976",
                "sha256:1951d6650ae9b439b292eb05f9e5a33f078feab95d5c7b8c4c36f8f12606d0a9",
                "sha256:1bf209d7e5cef04ade6ce02d70e117aa0fe6d57edae33d7e93013353d167508c",
                "sha256:26bb46eb89ae82685e9771f625435f88fb3ab8e715ad2db6c16be2d8ed611240",
                "sha256:2b646015f1565f5f6035cbe095da4855f28f0fc7ca6163cc1f44390c962b8270",
                "sha256:3a0e6a7d6e5174d6a96121ec6818681c690eea22f3644765112bb86456dd7e81",
                "sha256:3fcc4935472b011b67cf929d6dfa8403d3ac50b4e9053c78c346813d3b1fb6a2",
                "sha256:5829788f80c7bcae0bfa0b9d801adda70605786b7b5e387085fd2258a7684623",
                "sha256:5b3b9ace4c25efd426c9f4dc095aa6f8aaa9a396d74d52b91a01965f68644e3e",
                "sha256:5d7c5aeea3a3635b5b91cff074ab34fd1e2cae6273b18ea00eacc280135f96d5",
                "sha256:6107e9273ceb3736b2c3ba5912c4bd6dadf7c9ec234c0e26b27b8d2ba72acaa7",
                "sha256:803519c0b9d79d35dfa6cf1045795fa0daa38a7b31ece61ed394d9988cdb16a4",
                "sha256:88ce234e04b160e380b7da4db962fa4799cbd1116fcf132ecccd6f9ebe9d899f",
                "sha256:947c35a3831537fb21203470eb203051504ee9dbbc4966edacc0d00463f95a7a",
                "sha256:a666c2dfdc3bdb6a76e9639bafe32608ab3f29f3c1c81bfd7234e9dc9e6c1e25",
                "sha256:a70cb8e0598f7024a719e6243bffd2c8c14ff4ef6ae31538a62ec027222a066c",
                "sha256:ad2ba4d3d7c59cc8302f64ecfe202b52d745d186dd54eb52f6a76de10aa0719d",
                "sha256:b69b6036494573f1679dc09da0246a0c27856cad7ffe05c5452ddfb0aab5a6e2",
                "sha256:be0b6cefc506f17cbbcf576d61b6599269dc55fce8633e19f81941c4d7aeb3dd",
                "sha256:c0b8109a9e7fd0a23dd89efe4aabcb37332bdca744cefef31dc489766c3af4b1",
                "sha256:c2ac320e5c865aa7ab717f1386606738baa42c473d2133cae80bf7da7d7bf510",
                "sha256:c440b89378ca6912e0a9bb7651e3aaff4eab32c30b8c75cf0f12d0cfaf870941",
                "sha256:c73097e09d5bced345fc5b29dcaa8abddb97567a13f0bb4d1535d78408df9102",
                "sha256:d595fbe191e6d8b22033bc6a7808f8cb060de298769624b6187351b5343bcab8",
                "sha256:dd9b5944300625bd66bdccf1f9a4077ec497b20ab018208cfdf2295078d157bc",
                "sha256:efeeb23e2333db4b9665c0c02051748abed6625adfdd1a411273c718de7c1a80",
                "sha256:f05b34220b5bf1a61139bfd7533153b140fe1d309be056e19f367edf04eff1bb",
                "sha256:f206ccb8fe26c01c8444956907ad0f7d4bbe471bbbdc525f21875cd5a30d8235",
                "sha256:f7b64891b51498762d69bc739ebe8bc070a67b2aff102c486bc0c2d2f5565cfd"
            ],
            "version": "==1.10"
        },
<<<<<<< HEAD
        "asn1crypto": {
            "hashes": [
                "sha256:0b199f211ae690df3db4fd6c1c4ff976497fb1da689193e368eedbadc53d9292",
                "sha256:bca90060bd995c3f62c4433168eab407e44bdbdb567b3f3a396a676c1a4c4a3f"
            ],
            "version": "==1.0.1"
        },
        "attrs": {
            "hashes": [
                "sha256:ec20e7a4825331c1b5ebf261d111e16fa9612c1f7a5e1f884f12bd53a664dfd2",
                "sha256:f913492e1663d3c36f502e5e9ba6cd13cf19d7fab50aa13239e420fef95e1396"
            ],
            "version": "==19.2.0"
=======
        "attrs": {
            "hashes": [
                "sha256:08a96c641c3a74e44eb59afb61a24f2cb9f4d7188748e76ba4bb5edfa3cb7d1c",
                "sha256:f7b7ce16570fe9965acd6d30101a28f62fb4a7f9e926b3bbc9b61f8b04247e72"
            ],
            "version": "==19.3.0"
>>>>>>> 22add7b3
        },
        "automat": {
            "hashes": [
                "sha256:269a09dfb063a3b078983f4976d83f0a0d3e6e7aaf8e27d8df1095e09dc4a484",
                "sha256:81c93c55d2742c55e74e6497a48e048a859fa01d7aa0b91a032be432229837e2"
            ],
            "version": "==0.8.0"
        },
        "awscli": {
            "hashes": [
<<<<<<< HEAD
                "sha256:fd36ce4bd9f2e18f45c2d758e83b824950f4dc5017dc77a1a87ffeaae23307ae",
                "sha256:fd46444772f129f407f1c818be546200cc3aef4332fdf6cf7c378b42acb631bc"
            ],
            "index": "pypi",
            "version": "==1.16.254"
=======
                "sha256:5bf4c3c1bf778b51bff346ed97a5cc608bf0b4bf4bbdbffa99dc8e790fc30e57",
                "sha256:e65a521d8d2ec2020f9360cabc6d600081edcc3ecb6231f7c8cf1bef84afe190"
            ],
            "index": "pypi",
            "version": "==1.16.272"
>>>>>>> 22add7b3
        },
        "boto": {
            "hashes": [
                "sha256:147758d41ae7240dc989f0039f27da8ca0d53734be0eb869ef16e3adcfa462e8",
                "sha256:ea0d3b40a2d852767be77ca343b58a9e3a4b00d9db440efb8da74b4e58025e5a"
            ],
            "index": "pypi",
            "version": "==2.49.0"
        },
        "boto3": {
            "hashes": [
<<<<<<< HEAD
                "sha256:2efd0a9647ef8fd7bf9fbbfdeb77007050258aa39914569c689bdf9cc288cdc1",
                "sha256:331b82e878f524be11c10d866a68b123b1c5e892d218a8250de10bf11cb14402"
            ],
            "version": "==1.9.244"
        },
        "botocore": {
            "hashes": [
                "sha256:7b75482156ef93e7a463f80411dc76fc868cd9fb1dedf03250cec98f8459d765",
                "sha256:e43e7d19f203d572f78c18a6a16cb87bbea10bc0543e0285f7b6a35d0c825bb6"
            ],
            "version": "==1.12.244"
=======
                "sha256:16425b461149e57cecf1afef53382f187ed325dddb764b1047aa47f78197d9e2",
                "sha256:593f67dcf6417b8c39641236761604cf47134bc27c25ef4d7c3d22da824e2c05"
            ],
            "version": "==1.10.8"
        },
        "botocore": {
            "hashes": [
                "sha256:5cc7e0bfa41eb2789674485fdda62ce44ff5e3fee8accb4e0ef317ebdf1a319a",
                "sha256:b565ce26203ce94fc94f8056951fedc16e1e0b02d1fbdbf8dca420e1fbe05d81"
            ],
            "version": "==1.13.8"
>>>>>>> 22add7b3
        },
        "btrees": {
            "hashes": [
                "sha256:026fad1842190064abc9862d22d76b295fd9fc16c40622da7551169409343625",
                "sha256:11aeb99c24bcef48e56209c9353cdf87e337ad2a01efc63a8a117eb282208bf6",
                "sha256:1328f6106cd371d2b4f5208e6641a367262925cf34bc171b6917210ff23f276f",
                "sha256:15c3616ebc8b52d73e3d8b8ca74c09e1136b91b3b76a21858c862977fe7bcfbc",
                "sha256:1cf017d9c2b2554c5218b8543804d4fdc9daec18aa9d57b403288f55b202e2b7",
                "sha256:2c5dfa447a837151d01fe373245530c6253f14d89bc0a3262bde9d281f128df3",
                "sha256:2fb1eba0ff89d3664ae3ae80ed79f1648967367d2ba7cfffc9ddfc0a93c7de4e",
                "sha256:3b0d8aa861c74dc7d4617d81c5e20633b73a4cacc6cf7f6a3a77ead38cf6ccbe",
                "sha256:3f7ab2b33f44978bd068a1cbc499477cabe30903a103b99ce74134cb3c9e965f",
                "sha256:4f6971c41392588d93a560e5c496e37564713778ceb9e2ba0dc309703d58c67f",
                "sha256:53ff2540bab191be7827d1aed98e2c618d869db2ec033d46323b2cf23dc3214b",
                "sha256:580ced25848d6d32adefef8234a7b2e3ac8498320373c8d275572925caab9e13",
                "sha256:81a02113ed2ab6b935b842ff0788b347601260b320f47403c58893c99ad5a85f",
                "sha256:89a9137fd04af1f59a2d086c0fd075538add96cbde023282b887fcf2cdbbb32e",
                "sha256:8ae58c6dbf13c87de5afa24d2736b46c24d6bd9d7a00aea95d1ff68674a2b15e",
                "sha256:92c67ab0dc2a81fcea24aad1e7790e096320a214f9a89242115326b0b6b0283b",
                "sha256:9ef19558be94495282a577c85cb019e8eaa33b4a76ab40eeb48c07cf64994038",
                "sha256:a1baa6c00efafda2e069406f472e9669c90c5b0ddc5e5a14c8ff55390c70e0e7",
                "sha256:af48bd08d8ff69115963f063bed334af01d30250a41cc1c1e550f77871ff2536",
                "sha256:c9f277bf18a5e5075f02da6c723520767798a22f7d64a163fc8690ca8943aedf",
                "sha256:d4d0599e3d538a7cb6e02cd0950ab18b2fc226c6446260d63b8f312b5b7ddb7a",
                "sha256:e4c41445ebb0b4ff8b4083c4bba4c61be613b3537a916e37b2fcbf8614f74735",
                "sha256:ee2b0eae9a44c5c2e76cbb5f448266ca54657bc4b62e309f86b78dc9b13ccbf3"
            ],
            "version": "==4.6.0"
        },
        "bz2file": {
            "hashes": [
                "sha256:64c1f811e31556ba9931953c8ec7b397488726c63e09a4c67004f43bdd28da88"
            ],
            "version": "==0.98"
        },
        "cachetools": {
            "hashes": [
                "sha256:428266a1c0d36dc5aca63a2d7c5942e88c2c898d72139fca0e97fdd2380517ae",
                "sha256:8ea2d3ce97850f31e4a08b0e2b5e6c34997d7216a9d2c98e0f3978630d4da69a"
            ],
            "version": "==3.1.1"
        },
        "categorical-distance": {
            "hashes": [
                "sha256:802de09418307fae8bc91eddb3db791825ce3846f3135a2bdd508adf5df66c44",
                "sha256:ae5eaf72048cb4253f6b851f0594a001643574dffc014d03445f9c7c30543a3e",
                "sha256:fb239cebc09e8355476573dd856e599407a81da962d79196b86f6c1b5006334d"
            ],
            "version": "==1.9"
        },
        "certifi": {
            "hashes": [
                "sha256:e4f3620cfea4f83eedc95b24abd9cd56f3c4b146dd0177e83a21b4eb49e21e50",
                "sha256:fd7c7c74727ddcf00e9acd26bba8da604ffec95bf1c2144e67aff7a8b50e6cef"
            ],
            "version": "==2019.9.11"
        },
        "cffi": {
            "hashes": [
                "sha256:0b49274afc941c626b605fb59b59c3485c17dc776dc3cc7cc14aca74cc19cc42",
                "sha256:0e3ea92942cb1168e38c05c1d56b0527ce31f1a370f6117f1d490b8dcd6b3a04",
                "sha256:135f69aecbf4517d5b3d6429207b2dff49c876be724ac0c8bf8e1ea99df3d7e5",
                "sha256:19db0cdd6e516f13329cba4903368bff9bb5a9331d3410b1b448daaadc495e54",
                "sha256:2781e9ad0e9d47173c0093321bb5435a9dfae0ed6a762aabafa13108f5f7b2ba",
                "sha256:291f7c42e21d72144bb1c1b2e825ec60f46d0a7468f5346841860454c7aa8f57",
                "sha256:2c5e309ec482556397cb21ede0350c5e82f0eb2621de04b2633588d118da4396",
                "sha256:2e9c80a8c3344a92cb04661115898a9129c074f7ab82011ef4b612f645939f12",
                "sha256:32a262e2b90ffcfdd97c7a5e24a6012a43c61f1f5a57789ad80af1d26c6acd97",
                "sha256:3c9fff570f13480b201e9ab69453108f6d98244a7f495e91b6c654a47486ba43",
                "sha256:415bdc7ca8c1c634a6d7163d43fb0ea885a07e9618a64bda407e04b04333b7db",
                "sha256:4424e42199e86b21fc4db83bd76909a6fc2a2aefb352cb5414833c030f6ed71b",
                "sha256:4a43c91840bda5f55249413037b7a9b79c90b1184ed504883b72c4df70778579",
                "sha256:599a1e8ff057ac530c9ad1778293c665cb81a791421f46922d80a86473c13346",
                "sha256:5c4fae4e9cdd18c82ba3a134be256e98dc0596af1e7285a3d2602c97dcfa5159",
                "sha256:5ecfa867dea6fabe2a58f03ac9186ea64da1386af2159196da51c4904e11d652",
                "sha256:62f2578358d3a92e4ab2d830cd1c2049c9c0d0e6d3c58322993cc341bdeac22e",
                "sha256:6471a82d5abea994e38d2c2abc77164b4f7fbaaf80261cb98394d5793f11b12a",
                "sha256:6d4f18483d040e18546108eb13b1dfa1000a089bcf8529e30346116ea6240506",
                "sha256:71a608532ab3bd26223c8d841dde43f3516aa5d2bf37b50ac410bb5e99053e8f",
                "sha256:74a1d8c85fb6ff0b30fbfa8ad0ac23cd601a138f7509dc617ebc65ef305bb98d",
                "sha256:7b93a885bb13073afb0aa73ad82059a4c41f4b7d8eb8368980448b52d4c7dc2c",
                "sha256:7d4751da932caaec419d514eaa4215eaf14b612cff66398dd51129ac22680b20",
                "sha256:7f627141a26b551bdebbc4855c1157feeef18241b4b8366ed22a5c7d672ef858",
                "sha256:8169cf44dd8f9071b2b9248c35fc35e8677451c52f795daa2bb4643f32a540bc",
                "sha256:aa00d66c0fab27373ae44ae26a66a9e43ff2a678bf63a9c7c1a9a4d61172827a",
                "sha256:ccb032fda0873254380aa2bfad2582aedc2959186cce61e3a17abc1a55ff89c3",
                "sha256:d754f39e0d1603b5b24a7f8484b22d2904fa551fe865fd0d4c3332f078d20d4e",
                "sha256:d75c461e20e29afc0aee7172a0950157c704ff0dd51613506bd7d82b718e7410",
                "sha256:dcd65317dd15bc0451f3e01c80da2216a31916bdcffd6221ca1202d96584aa25",
                "sha256:e570d3ab32e2c2861c4ebe6ffcad6a8abf9347432a37608fe1fbd157b3f0036b",
                "sha256:fd43a88e045cf992ed09fa724b5315b790525f2676883a6ea64e3263bae6549d"
            ],
            "markers": "platform_python_implementation == 'CPython'",
            "version": "==1.13.2"
        },
        "chardet": {
            "hashes": [
                "sha256:84ab92ed1c4d4f16916e05906b6b75a6c0fb5db821cc65e70cbd64a3e2a5eaae",
                "sha256:fc323ffcaeaed0e0a02bf4d117757b98aed530d9ed4531e3e15460124c106691"
            ],
            "version": "==3.0.4"
        },
        "colorama": {
            "hashes": [
                "sha256:05eed71e2e327246ad6b38c540c4a3117230b19679b875190486ddd2d721422d",
                "sha256:f8ac84de7840f5b9c4e3347b3c1eaa50f7e49c2b07596221daec5edaabbd7c48"
            ],
            "markers": "python_version != '2.6' and python_version != '3.3'",
            "version": "==0.4.1"
        },
        "constantly": {
            "hashes": [
                "sha256:586372eb92059873e29eba4f9dec8381541b4d3834660707faf8ba59146dfc35",
                "sha256:dd2fa9d6b1a51a83f0d7dd76293d734046aa176e384bf6e33b7e44880eb37c5d"
            ],
            "version": "==15.1.0"
        },
        "cryptography": {
            "hashes": [
                "sha256:02079a6addc7b5140ba0825f542c0869ff4df9a69c360e339ecead5baefa843c",
                "sha256:1df22371fbf2004c6f64e927668734070a8953362cd8370ddd336774d6743595",
                "sha256:369d2346db5934345787451504853ad9d342d7f721ae82d098083e1f49a582ad",
                "sha256:3cda1f0ed8747339bbdf71b9f38ca74c7b592f24f65cdb3ab3765e4b02871651",
                "sha256:44ff04138935882fef7c686878e1c8fd80a723161ad6a98da31e14b7553170c2",
                "sha256:4b1030728872c59687badcca1e225a9103440e467c17d6d1730ab3d2d64bfeff",
                "sha256:58363dbd966afb4f89b3b11dfb8ff200058fbc3b947507675c19ceb46104b48d",
                "sha256:6ec280fb24d27e3d97aa731e16207d58bd8ae94ef6eab97249a2afe4ba643d42",
                "sha256:7270a6c29199adc1297776937a05b59720e8a782531f1f122f2eb8467f9aab4d",
                "sha256:73fd30c57fa2d0a1d7a49c561c40c2f79c7d6c374cc7750e9ac7c99176f6428e",
                "sha256:7f09806ed4fbea8f51585231ba742b58cbcfbfe823ea197d8c89a5e433c7e912",
                "sha256:90df0cc93e1f8d2fba8365fb59a858f51a11a394d64dbf3ef844f783844cc793",
                "sha256:971221ed40f058f5662a604bd1ae6e4521d84e6cad0b7b170564cc34169c8f13",
                "sha256:a518c153a2b5ed6b8cc03f7ae79d5ffad7315ad4569b2d5333a13c38d64bd8d7",
                "sha256:b0de590a8b0979649ebeef8bb9f54394d3a41f66c5584fff4220901739b6b2f0",
                "sha256:b43f53f29816ba1db8525f006fa6f49292e9b029554b3eb56a189a70f2a40879",
                "sha256:d31402aad60ed889c7e57934a03477b572a03af7794fa8fb1780f21ea8f6551f",
                "sha256:de96157ec73458a7f14e3d26f17f8128c959084931e8997b9e655a39c8fde9f9",
                "sha256:df6b4dca2e11865e6cfbfb708e800efb18370f5a46fd601d3755bc7f85b3a8a2",
                "sha256:ecadccc7ba52193963c0475ac9f6fa28ac01e01349a2ca48509667ef41ffd2cf",
                "sha256:fb81c17e0ebe3358486cd8cc3ad78adbae58af12fc2bf2bc0bb84e8090fa5ce8"
            ],
            "version": "==2.8"
        },
        "cssselect": {
            "hashes": [
                "sha256:f612ee47b749c877ebae5bb77035d8f4202c6ad0f0fc1271b3c18ad6c4468ecf",
                "sha256:f95f8dedd925fd8f54edb3d2dfb44c190d9d18512377d3c1e2388d16126879bc"
            ],
            "version": "==1.1.0"
        },
        "datetime-distance": {
            "hashes": [
                "sha256:7177a54a3555d4737626786f70a062e509f7c0014ba63fc26cd28263b8c64d68",
                "sha256:726e59483957f24c07caf7dcb92ab499d144c62b388e4d0d42a339a4e9cb0120",
                "sha256:93034ebadc7efb76c55789737c4e5d9f6aeaed4af6a672058b9c1f11a2118d4c"
            ],
            "version": "==0.1.3"
        },
        "dedupe": {
            "hashes": [
                "sha256:1ac966fe306e7acb2e409ac0f268f9df53e3c34431b45a574c0511314ee33283",
                "sha256:21b4338d7f9acef4cf8f8426ce5e06d00be958e551435bebdcaf65e1149dcb71",
                "sha256:22ab019456db5c1b882931969f9952b3da39e6a2d455e274f5d8e09d99c5574c",
                "sha256:257f90149be86e1327e08c39cdd9ee679352e43b413ab644a7088a03fc2a8c9f",
                "sha256:2a323fe4d7129a3ecb2215eec1fde732cc95595d8a1e6aca47584798509e0371",
                "sha256:3190170388e6b4643e8e4793f1fdd8b04cb5eb3e87384b42b900c7b3bffd8168",
                "sha256:5175eb59d4b02517131e8fba466d89f33b4c66dd394e72a4b8a0f1c77b24a4d2",
                "sha256:5d288617e199ac6c204973817f6d79e6d829500692c5d886670eaa1f521a6b03",
                "sha256:6cf49b9dbe801eca89af18b0ca44ffd904f3a0e03e2030a0fc44b19dc0613929",
                "sha256:7cef40bc55fefecdfef5d1cca164bfb43c0e7ad1124ee213287b231a9061eeaa",
                "sha256:7e10d4658295efcecfda6979222615fb4dfffa24f0d2bcbed9347b5d625ed940",
                "sha256:7f41f9b9aea79049d413595e90f19ce43b9467bd5244b4bc1b33a882ad717942",
                "sha256:a1289b7f71d326e2a104c23b8a585df418d821a3083d87b2dabb22eacc81aa34",
                "sha256:b2b803c740b11db872f62096d66764705c49bb58700aabc145039d1909ef63c9",
                "sha256:b399a0a1fa6af6701d386990bd5cf65f1373d5332447d6412de5e3ff3d614da0",
                "sha256:b7bc34204ad31571d53d5d8f70bd193a72b19af2a7dbc2ca2213c48875918327",
                "sha256:b899b8d73b4fc29068cc0b372823859c728dc2b84094fa94436d19a7de774997",
                "sha256:c66ccae0d11f99a5b8cf1370819842c708e4cb90d441757a6cb10d73470b5759",
                "sha256:ce10ef0931d4fa39911618353fa7000a80dec6c7c666c23d9509842f08b01294",
                "sha256:d4144d512ef9d96a1b9ee73dbe148d238ac3577ad6debe49f2e1840266a842f8",
                "sha256:f5c3e50a2a190aadbc186b0cfaccec775d11e97ea6f0c2f02509d3ff4a743fa6",
                "sha256:f99f1b9248c191a1da09d29151908f5a8240b0f32e97e5e80e5ef8dc5fef7312"
            ],
            "index": "pypi",
            "version": "==1.9.9"
        },
        "dedupe-hcluster": {
            "hashes": [
                "sha256:1577fce4926448351fe9ca740452304c2189db5350f87e315846bae8f6d8e9c7",
                "sha256:2322ca207298e93359a65ca291f377c30ae19e429a01b264ae7dd72433376544",
                "sha256:2cd8e0fc7f432e0809a309e342bb6ed37690bbb88e2dde8545e4755c77d75fe8",
                "sha256:30c14ae17f99907771530a7db693c244976aec1faa790100f56ccf2e997ce026",
                "sha256:351452f86b1810f99ff073264ca5c1233cb2ad17f2e9867ed337c7e68f96618e",
                "sha256:4b0268a6c546bc6678eb961e5c8e4efb543ec0116d608fbd08e148d63c90bf70",
                "sha256:55bb0f7cfeea3f4a52842288f7137c1e836fa44e975f052d069797122d9df464",
                "sha256:5c2c511b60b393fbf738c78ed09d140eaba3980b014895b204d40cae59c9d4ec",
                "sha256:6eebbb32bd9e0875b51596341c6f7ff8478ed5551578006abdc46240449422c9",
                "sha256:7c68d22eac0d077bc7fe23bb442113e91c916368a4018e83901f8e49d41075c3",
                "sha256:8290ccfbae168228ed37edd93476d1ea5823a779d97da1dcc685d9867b9d4a13",
                "sha256:87789661ddee3a7de99edf33869b057961f92a007c1a0abf74e61c9ceb72b600",
                "sha256:88b8413596ef39919148fdff0e5b52f05015a357875d48c141d22c1c71d6e29a",
                "sha256:90238875e5b90d4727e87cfb44c3980c545d0f5eb92267958beaeaab9d188486",
                "sha256:a4bafbd533708c879ecf94402acd5a434b17c685c0a7fe237cfb7ca6f6e889af",
                "sha256:aaa5038c00534928fb78173ad9431d9f21bb05446d7c538d813f3407c4710804",
                "sha256:b0a7e55cb0e4268270b09efc8f31662ccd618a2dba6dc99e1e596a54a26ba8b3",
                "sha256:b0f2481b03cff69ee1b077cb0197fe2fcadbbc7cf8cbb235850475895e8fe40b",
                "sha256:b12f51d8894dec79ccac0662a9e64320afe42ac87c340de2bacb890bc3164074",
                "sha256:b4191e7827c17c6268b7f709f9bba38a3ef9361faa41ef43901d1b16bdb4e0fe",
                "sha256:bf38b8baf90d1e30980216877fc73b98a0ac9f9f6a3a0c55e152ca4e45f4dcd9",
                "sha256:e077f0980090cb6b11465dcc1bf3363b16c37728edf781036d09b81625972c34",
                "sha256:e3217e387bbfc84680652491fd6e3e242317c3297b9de4ddc82e8d44c3f7170e",
                "sha256:f30d2e457ceed2bb53833384a75abd57bae91d13c008d0f5f8640f83a67f13c4",
                "sha256:f5d25349cfd61ae87112771e50116b662d700aa8129db6aeb207309b1cf01474"
            ],
            "version": "==0.3.6"
        },
        "dedupe-variable-datetime": {
            "hashes": [
                "sha256:096d4bb2b8b61217f75b396cea8bcfb5525a2a902110ac98db08cd4bdb32bcd9",
                "sha256:3af618c39471b046e634db5f0c4aae9e92d65217f03c5cdfc0657e6f7a42c416",
                "sha256:975e16104ff62d0eb941880292789a70299514886d6a5d8a07b3a6b89591247c"
            ],
            "version": "==0.1.5"
        },
        "docutils": {
            "hashes": [
                "sha256:6c4f696463b79f1fb8ba0c594b63840ebd41f059e92b31957c46b74a4599b6d0",
                "sha256:9e4d7ecfc600058e07ba661411a2b7de2fd0fafa17d1a7f7361cd47b1175c827",
                "sha256:a2aeea129088da402665e92e0b25b04b073c04b2dce4ab65caaa38b7ce2e1a99"
            ],
            "version": "==0.15.2"
        },
        "doublemetaphone": {
            "hashes": [
                "sha256:07cbd1f23cd8d392c1893c1e8fa99b0800ba05fbf6fa08a96aa43b6c719afd33",
                "sha256:0c3a03b6243ec06e5062c946c887ea585520cdfdbfec44907e58451afff60331",
                "sha256:224ef9ebc5cea206e1d8b4093b842300c6833d7336a23aa5ebca26f194c02b30",
                "sha256:22ee76f136ae69e611fe13fd017e6a075d3964cbcc57366ac21720d6b028e878",
                "sha256:22eedd48826fe78894471373e7ec10afe412183fc460710fa69394c76020273f",
                "sha256:2ad626894327725ef8caa431247c50516baf91aeb695ed05da3e2a1f6a985db5",
                "sha256:385727691f0506905a127c91f438f490b74109bc47540922f41850ade1466e9a",
                "sha256:3f6cad682880c10effa27232ed892aa59f8c7469ed7b9480b830cbad8ce45bf5",
                "sha256:49b4c23948eb42eb04f00625d3b7bdd61fbef114cd19432bbb81057cdffab173",
                "sha256:762d6518617ec1fe47950d25e20543992c2ff92156f1f3b21c0e16d9dc9123f1",
                "sha256:78695140d3e1038bfe20c632d077359b03430c815c56b3d7d59bf98efcff200f",
                "sha256:7ff841421e944aae343f43bb1ec35638b056e2a2be26a2cbbaa7328cf5fac07a",
                "sha256:80ba3cb7417366f302a18361b1bba9afda949ba94a49749962486b08361c6ac3",
                "sha256:9780be4e61a15d47342885e059af92bbdf8add8726d55736a22c6513eec06ce4",
                "sha256:97d875f6a4614318beb472c1018a7cd09f79d3f32ebf638cfe4953ca3f1ffbb5",
                "sha256:9919ffde7ee136aa2958dc5bf3ae07b5b884e2cee6d2971ef9dcd0623b9c1a92",
                "sha256:9fb0386738a10707781d97a6cbd6ed802c253f66ebd8187bc4b1f65957cb1763",
                "sha256:a8ace9d7f16df2dc4021d92a7405109c351cf6d49fa78927a034b6601811f585",
                "sha256:ac85b6757b28f5161b24c4aa25a923513a52edebedfa60158eed088ae468cf18",
                "sha256:ad45e266943cb8d7977d6dd3f883f9476669b38b6f0df3f1c521b36b8a2b0ed7",
                "sha256:b4ce654f8bb09b1e907e72154852fb2883a47944e2486b72ab9dc24c7aefeea2",
                "sha256:b782ba31d9a4a7686bbc97cbf1812a356dad54cb2bc65f74fa75632d4a74e050",
                "sha256:c1d934d41272244b5922dfcd550bd99d1ed5e1a08ad66fbc9a5aacb2bb510e02",
                "sha256:d3114830c92e7b0f96c236e86183cb791407346af6134fea721897315a524861",
                "sha256:dac17ba8a44f64ac786bea388c18514812c6a014200acaab10dd26fc418094b6",
                "sha256:df6340497e96930971da36a996b0d4a8763aca906f39c0bbaab67dea336aac34",
                "sha256:e26c3cbd1d48af374ec0584cd4f14f15099a1230098398b7023b45977993cd73",
                "sha256:efffbab15fd0aa7ec70a260e53e990eee6472fa07894d221510cce1a5467253a",
                "sha256:fe6a44cdf94544fdfa71b31de69fd8c459453d7d7b01e4a272d4d4e4b9d63ae3"
            ],
            "version": "==0.1"
        },
        "fastcluster": {
            "hashes": [
                "sha256:0024b1304d4618a32900473b809265694bc6d0a10bfbc272407443318644d405",
                "sha256:0b33b076ea98939742e0734e944c903c8c67af3eecd5a9f8b4349407c1affdd3",
                "sha256:244d400a81d23b48f2b825e50e99e1ff3c7d2be2acc40942e3359b4deef68483",
                "sha256:2bb3bf8e1c7af42e47ef24bc2386a1d3e6ec8dc5e6be4123a491a36b89227b49",
                "sha256:539d84d43fbe541a38d94c84bf0469c430cb7cda488364941ce57f680a07b091",
                "sha256:5e7d81385bbc2148c554c4aaa32e26a00fbadc1190d5bad9c8719f6432629307",
                "sha256:642e4d92220c1deede1e89409c5ad366e4a3f3ed55fff0a4e325d4eb2574d65a",
                "sha256:66c868fdfc161e5c45cdf399f1274216602ea82c9fc46c632c9602dbaa149840",
                "sha256:6952c9d25b3ea60d6a53ee92205e7f16cc6baf7caa4776fb1e55dc6e8e2965f2",
                "sha256:8606da6f6f51f81c3b4e000edeb8668711a1769a6ebf3c99ab98f9c6d2fb7534",
                "sha256:8d552d29ed054ce20f5bb0445b51bd7b6b8088fdae334625b4a9950189dcc2bf",
                "sha256:922735fde2848a6f0478c6968048a16a5d3d6ba6e1d1a9596d578b59dce719d7",
                "sha256:9f3cd227a9ebeec090e4186a63e46cd87d121968bd1d45ea8a7c2d483bc082fb",
                "sha256:a382cb411610ca06a69e7b131239f0bb02961fec762d5b6804e653a32cd5ab52",
                "sha256:a986b3afe823bcaea3dad9de1485b176c6dd5b0e2f154ede71aaf6635e82e159",
                "sha256:b1902ab52418c6f4c2f3f7439aea711c6b5aa9bbb4c97b6d4b0c6f5e5c894342",
                "sha256:bb56f6c7343bbb68beb1ffd13abdb87ce7a84ab391b3a4e63ed5c02b2d1ce46f",
                "sha256:c2e5d11f5f96e6861fd632246f18bc6592ac439f236caffd4d2a75697a6f8969",
                "sha256:c61973bb16117ee16b7642ff9da8e0899fb4d5eb5d0cc9c56d3269551ccd6307",
                "sha256:d2deec11a6625c5578325f4dd10980e2981d1f1d1e658c7c79f2497377f92bdf",
                "sha256:e0f2feb03f67b12f25538aa05b1150c7a2c1cd1c21ad7d0bde94e8169ef46627",
                "sha256:e32e7287c47291eca2c83cd5cc6a5007eff2da00c12ac21fd721a16d0c428059",
                "sha256:e889ea36c4e469ff3fb2a6a868c8e557fc988a81cd1cf3d09876107e59ee9cbd",
                "sha256:e96f3b65e3748f2be06aa0977a00872ddeca4f8959703126f2b103978243bbdd"
            ],
            "version": "==1.1.25"
        },
        "future": {
            "hashes": [
                "sha256:b1bead90b70cf6ec3f0710ae53a525360fa360d306a86583adc6bf83a4db537d"
            ],
            "version": "==0.18.2"
        },
        "google-api-core": {
            "extras": [
                "grpc"
            ],
            "hashes": [
                "sha256:b95895a9398026bc0500cf9b4a3f82c3f72c3f9150b26ff53af40c74e91c264a",
                "sha256:df8adc4b97f5ab4328a0e745bee77877cf4a7d4601cb1cd5959d2bbf8fba57aa"
            ],
            "version": "==1.14.3"
        },
        "google-auth": {
            "hashes": [
                "sha256:0f7c6a64927d34c1a474da92cfc59e552a5d3b940d3266606c6a28b72888b9e4",
                "sha256:20705f6803fd2c4d1cc2dcb0df09d4dfcb9a7d51fd59e94a3a28231fd93119ed"
            ],
            "version": "==1.6.3"
        },
        "google-cloud-pubsub": {
            "hashes": [
                "sha256:12ff565ef00e4ca19d2ae26ae4515070094ba857d7c7024370dbed81fc7d58ab",
                "sha256:afb08eb558f3e4d836e6f77443f81555d6921ffc888c7c3085acd1205fba6e8c"
            ],
            "index": "pypi",
            "version": "==1.0.2"
        },
        "googleapis-common-protos": {
            "extras": [
                "grpc"
            ],
            "hashes": [
                "sha256:e61b8ed5e36b976b487c6e7b15f31bb10c7a0ca7bd5c0e837f4afab64b53a0c6"
            ],
            "version": "==1.6.0"
        },
        "grpc-google-iam-v1": {
            "hashes": [
                "sha256:0bfb5b56f648f457021a91c0df0db4934b6e0c300bd0f2de2333383fe958aa72"
            ],
            "version": "==0.12.3"
        },
        "grpcio": {
            "hashes": [
<<<<<<< HEAD
                "sha256:0302331e014fc4bac028b6ad480b33f7abfe20b9bdcca7be417124dda8f22115",
                "sha256:0aa0cce9c5eb1261b32173a20ed42b51308d55ce28ecc2021e868b3cb90d9503",
                "sha256:0c83947575300499adbc308e986d754e7f629be0bdd9bea1ffdd5cf76e1f1eff",
                "sha256:0ca26ff968d45efd4ef73447c4d4b34322ea8c7d06fbb6907ce9e5db78f1bbcb",
                "sha256:0cf80a7955760c2498f8821880242bb657d70998065ff0d2a082de5ffce230a7",
                "sha256:0d40706e57d9833fe0e023a08b468f33940e8909affa12547874216d36bba208",
                "sha256:11872069156de34c6f3f9a1deb46cc88bc35dfde88262c4c73eb22b39b16fc55",
                "sha256:16065227faae0ab0abf1789bfb92a2cd2ab5da87630663f93f8178026da40e0d",
                "sha256:1e33778277685f6fabb22539136269c87c029e39b6321ef1a639b756a1c0a408",
                "sha256:2b16be15b1ae656bc7a36642b8c7045be2dde2048bb4b67478003e9d9db8022a",
                "sha256:3701dfca3ada27ceef0d17f728ce9dfef155ed20c57979c2b05083082258c6c1",
                "sha256:41912ecaf482abf2de74c69f509878f99223f5dd6b2de1a09c955afd4de3cf9b",
                "sha256:4332cbd20544fe7406910137590f38b5b3a1f6170258e038652cf478c639430f",
                "sha256:44068ecbdc6467c2bff4d8198816c8a2701b6dd1ec16078fceb6adc7c1f577d6",
                "sha256:53115960e37059420e2d16a4b04b00dd2ab3b6c3c67babd01ffbfdcd7881a69b",
                "sha256:6e7027bcd4070414751e2a5e60706facb98a1fc636497c9bac5442fe37b8ae6b",
                "sha256:6ff57fb2f07b7226b5bec89e8e921ea9bd220f35f11e094f2ba38f09eecd49c6",
                "sha256:73240e244d7644654bbda1f309f4911748b6a1804b7a8897ddbe8a04c90f7407",
                "sha256:785234bbc469bc75e26c868789a2080ffb30bd6e93930167797729889ad06b0b",
                "sha256:82f9d3c7f91d2d1885631335c003c5d45ae1cd69cc0bc4893f21fef50b8151bc",
                "sha256:86bdc2a965510658407a1372eb61f0c92f763fdfb2795e4d038944da4320c950",
                "sha256:95e925b56676a55e6282b3de80a1cbad5774072159779c61eac02791dface049",
                "sha256:96673bb4f14bd3263613526d1e7e33fdb38a9130e3ce87bf52314965706e1900",
                "sha256:970014205e76920484679035b6fb4b16e02fc977e5aac4d22025da849c79dab9",
                "sha256:ace5e8bf11a1571f855f5dab38a9bd34109b6c9bc2864abf24a597598c7e3695",
                "sha256:ad375f03eb3b9cb75a24d91eab8609e134d34605f199efc41e20dd642bdac855",
                "sha256:b819c4c7dcf0de76788ce5f95daad6d4e753d6da2b6a5f84e5bb5b5ce95fddc4",
                "sha256:c17943fd340cbd906db49f3f03c7545e5a66b617e8348b2c7a0d2c759d216af1",
                "sha256:d21247150dea86dabd3b628d8bc4b563036db3d332b3f4db3c5b1b0b122cb4f6",
                "sha256:d4d500a7221116de9767229ff5dd10db91f789448d85befb0adf5a37b0cd83b5",
                "sha256:e2a942a3cfccbbca21a90c144867112698ef36486345c285da9e98c466f22b22",
                "sha256:e983273dca91cb8a5043bc88322eb48e2b8d4e4998ff441a1ee79ced89db3909"
            ],
            "version": "==1.24.1"
=======
                "sha256:01cb705eafba1108e2a947ba0457da4f6a1e8142c729fc61702b5fdd11009eb1",
                "sha256:0b5a79e29f167d3cd06faad6b15babbc2661066daaacf79373c3a8e67ca1fca1",
                "sha256:1097a61a0e97b3580642e6e1460a3a1f1ba1815e2a70d6057173bcc495417076",
                "sha256:13970e665a4ec4cec7d067d7d3504a0398c657d91d26c581144ad9044e429c9a",
                "sha256:1557817cea6e0b87fad2a3e20da385170efb03a313db164e8078955add2dfa1b",
                "sha256:1b0fb036a2f9dd93d9a35c57c26420eeb4b571fcb14b51cddf5b1e73ea5d882b",
                "sha256:24d9e58d08e8cd545d8a3247a18654aff0e5e60414701696a8098fbb0d792b75",
                "sha256:2c38b586163d2b91567fe5e6d9e7798f792012365adc838a64b66b22dce3f4d4",
                "sha256:2df3ab4348507de60e1cbf75196403df1b9b4c4d4dc5bd11ac4eb63c46f691c7",
                "sha256:32f70f7c90454ea568b868af2e96616743718d9233d23f62407e98caed81dfbf",
                "sha256:3af2a49d576820045c9c880ff29a5a96d020fe31b35d248519bfc6ccb8be4eac",
                "sha256:4ff7d63800a63db031ebac6a6f581ae84877c959401c24c28f2cc51fd36c47ad",
                "sha256:502aaa8be56f0ae69cda66bc27e1fb5531ceaa27ca515ec3c34f6178b1297180",
                "sha256:55358ce3ec283222e435f7dbc6603521438458f3c65f7c1cb33b8dabf56d70d8",
                "sha256:5583b01c67f85fa64a2c3fb085e5517c88b9c1500a2cce12d473cd99d0ed2e49",
                "sha256:58d9a5557d3eb7b734a3cea8b16c891099a522b3953a45a30bd4c034f75fc913",
                "sha256:5911f042c4ab177757eec5bcb4e2e9a2e823d888835d24577321bf55f02938fa",
                "sha256:5e16ea922f4e5017c04fd94e2639b1006e03097e9dd0cbb7a1c852af3ea8bf2e",
                "sha256:656e19d3f1b9050ee01b457f92838a9679d7cf84c995f708780f44484048705e",
                "sha256:6a1435449a82008c451c7e1a82a834387b9108f9a8d27910f86e7c482f5568e9",
                "sha256:6ff02ca6cbed0ddb76e93ba0f8beb6a8c77d83a84eb7cafe2ae3399a8b9d69ea",
                "sha256:76de68f60102f333bf4817f38e81ecbee68b850f5a5da9f355235e948ac40981",
                "sha256:7c6d7ddd50fc6548ea1dfe09c62509c4f95b8b40082287747be05aa8feb15ee2",
                "sha256:836b9d29507de729129e363276fe7c7d6a34c7961e0f155787025552b15d22c0",
                "sha256:869242b2baf8a888a4fe0548f86abc47cb4b48bdfd76ae62d6456e939c202e65",
                "sha256:8954b24bd08641d906ee50b2d638efc76df893fbd0913149b80484fd0eac40c9",
                "sha256:8cdea65d1abb2e698420db8daf20c8d272fbd9d96a51b26a713c1c76f237d181",
                "sha256:90161840b4fe9636f91ed0d3ea1e7e615e488cbea4e77594c889e5f3d7a776db",
                "sha256:90fb6316b4d7d36700c40db4335902b78dcae13b5466673c21fd3b08a3c1b0c6",
                "sha256:91b34f58db2611c9a93ecf751028f97fba1f06e65f49b38f272f6aa5d2977331",
                "sha256:9474944a96a33eb8734fa8dc5805403d57973a3526204a5e1c1780d02e0572b6",
                "sha256:9a36275db2a4774ac16c6822e7af816ee048071d5030b4c035fd53942b361935",
                "sha256:9cbe26e2976b994c5f7c2d35a63354674d6ca0ce62f5b513f078bf63c1745229",
                "sha256:9eaeabb3c0eecd6ddd0c16767fd12d130e2cebb8c2618f959a278b1ff336ddc3",
                "sha256:a2bc7e10ebcf4be503ae427f9887e75c0cc24e88ce467a8e6eaca6bd2862406e",
                "sha256:a5b42e6292ba51b8e67e09fc256963ba4ca9c04026de004d2fe59cc17e3c3776",
                "sha256:bd6ec1233c86c0b9bb5d03ec30dbe3ffbfa53335790320d99a7ae9018c5450f2",
                "sha256:bef57530816af54d66b1f4c70a8f851f320cb6f84d4b5a0b422b0e9811ea4e59",
                "sha256:c146a63eaadc6589b732780061f3c94cd0574388d372baccbb3c1597a9ebdb7a",
                "sha256:c2efd3b130dc639d615b6f58980e1bfd1b177ad821f30827afa5001aa30ddd48",
                "sha256:c888b18f7392e6cc79a33a803e7ebd7890ac3318f571fca6b356526f35b53b12",
                "sha256:ca30721fda297ae22f16bc37aa7ed244970ddfdcb98247570cdd26daaad4665e",
                "sha256:cf5f5340dd682ab034baa52f423a0f91326489c262ac9617fa06309ec05880e9",
                "sha256:d0726aa0d9b57c56985db5952e90fb1033a317074f2877db5307cdd6eede1564",
                "sha256:df442945b2dd6f8ae0e20b403e0fd4548cd5c2aad69200047cc3251257b78f65",
                "sha256:e08e758c31919d167c0867539bd3b2441629ef00aa595e3ea2b635273659f40a",
                "sha256:e4864339deeeaefaad34dd3a432ee618a039fca28efb292949c855e00878203c",
                "sha256:f4cd049cb94d9f517b1cab5668a3b345968beba093bc79a637e671000b3540ec"
            ],
            "version": "==1.24.3"
>>>>>>> 22add7b3
        },
        "haversine": {
            "hashes": [
                "sha256:17c1d30a36ab8b81c2b890322846478624aa2bc23b80eaa879518812b6b5e24a",
                "sha256:d88d4218c52a5e91fbbdf286943d00595312e6183dd4b42248a39c7625782d8c"
            ],
            "version": "==2.1.2"
        },
        "highered": {
            "hashes": [
                "sha256:5fcae90599dda98560d6f5347ff88aee56a4b8e7181d009852c3dc699c336fb7",
                "sha256:e09dd53feba1538fb6c7c8ff9385321cbc78dcf2f8ab1dc04387064293a9fe32"
            ],
            "version": "==0.2.1"
        },
        "hyperlink": {
            "hashes": [
                "sha256:4288e34705da077fada1111a24a0aa08bb1e76699c9ce49876af722441845654",
                "sha256:ab4a308feb039b04f855a020a6eda3b18ca5a68e6d8f8c899cbe9e653721d04f"
            ],
            "version": "==19.0.0"
        },
        "idna": {
            "hashes": [
                "sha256:c357b3f628cf53ae2c4c05627ecc484553142ca23264e593d327bcde5e9c3407",
                "sha256:ea8b7f6188e6fa117537c3df7da9fc686d485087abf6ac197f9c46432f7e4a3c"
            ],
            "version": "==2.8"
        },
        "incremental": {
            "hashes": [
                "sha256:717e12246dddf231a349175f48d74d93e2897244939173b01974ab6661406b9f",
                "sha256:7b751696aaf36eebfab537e458929e194460051ccad279c72b755a167eebd4b3"
            ],
            "version": "==17.5.0"
        },
        "jmespath": {
            "hashes": [
                "sha256:3720a4b1bd659dd2eecad0666459b9788813e032b83e7ba58578e48254e0a0e6",
                "sha256:bde2aef6f44302dfb30320115b17d030798de8c4110e28d5cf6cf91a7a31074c"
            ],
            "index": "pypi",
            "version": "==0.9.4"
        },
        "levenshtein-search": {
            "hashes": [
                "sha256:00d31eb2d1f46b483610f0384ab34ec70f3c7842995043f691bd1fa5c05c0ab8",
                "sha256:10744f970e66ee40e9852345de08120b03253eab9eadb395c52340aeb78bce0e",
                "sha256:14bea432fd0b1d0fce5189fa45298b1ba8f4dbc531345e8e7fcaa137c41c2553",
                "sha256:19eae07a57cf30168b32cd66558dc2f00f92ed135fe656a40a1e9b779c26ce9d",
                "sha256:23c98d44e0ee6a84293bef6b09e83a1c3d77bcbb7310334820a259048a44ab47",
                "sha256:4a9339f19d3d4ff190c040e093e679225f060de0c02498431cb8ae1213882bd3",
                "sha256:57eaf6eb1a69e97d553f14496a0811dcd354aa0d9e7eb524b00e0b3eb10dbbbe",
                "sha256:6142a46b1e3c60169cfb2367d24dfceb3fea2629b513382615ae89b1df8ce606",
                "sha256:6f1bb7588afa9dde1e7c13f81f0c65935b9d6dda0098bbb5c4a60d567f8d3702",
                "sha256:7568fa21b7be066156c1a5f447770122aae71260ece78dd8963a1e75b254524d",
                "sha256:865be66b8995d1ae04b8d6e951713e377f870511e0edddb69a10d75c2ecfb9f5",
                "sha256:8c68423686d4ff5d4e42ae09d78f4f2f5369926eed8514ee144090584b0cc713",
                "sha256:8f8a6c1c092e4fc4893b191d644bfedc6387677a1a261bc8748a6d23bffdc414",
                "sha256:9d67d56a0226f90aa53a23b4c32ff0089a7baef1397a2438f42a1d3c17144a0e",
                "sha256:9ef7a11be3d6a9de3d83530f05b2ced6ba11447b0e3268d46d3487ec746f453d",
                "sha256:a32aa84c89e039766a9a94d3ad9699c118817596ac521f0484085277bb28fe0f",
                "sha256:a5b840d8279c157184dbece4ce7a96cf0f3281932b7e140e1e827f78b6e974a6",
                "sha256:a5fc49c6d975c770af20ed75c54e8b98b94aba595934009312c5e67fbdf2bf68",
                "sha256:ade4b893ed94e9e92a74ed8000240805a1c2f7f82469682dc33f4280583102a3",
                "sha256:af9d45f4f9b44e6a328d9e048313559592d598cb35eee1c34aacee7c309761da",
                "sha256:b04a65fec18af4af68ca008d0f10cb67d3a6519b05d05a43aeff48ff4b0ced9b",
                "sha256:bf8ef22b6cfc65205d96f317301ddc2a4fea13dfbb47811700ccc670d23027d2",
                "sha256:e694f1661c07ec682ae74f8f358d53a1c20b0ccbe5f3de5f54494f138a6510a4",
                "sha256:e8e9cd4d31df56411d87bfd35acfd0e7e24e42ce30995f9e5cbb073126700127",
                "sha256:eeb72f013c168f89d660047465f70f37c06339e927a7adc861d2889a739c5750",
                "sha256:f0dd37aab98f8c13c8c11858c3bfb096b4ece61af0a152c23770676b1b26ecbb",
                "sha256:f37b35ce2f1689309d14bbb6a0de4159e9feb770b699b780e10d4c5226dd91f4"
            ],
            "version": "==1.4.4"
        },
        "lxml": {
            "hashes": [
                "sha256:02ca7bf899da57084041bb0f6095333e4d239948ad3169443f454add9f4e9cb4",
                "sha256:096b82c5e0ea27ce9138bcbb205313343ee66a6e132f25c5ed67e2c8d960a1bc",
                "sha256:0a920ff98cf1aac310470c644bc23b326402d3ef667ddafecb024e1713d485f1",
                "sha256:1409b14bf83a7d729f92e2a7fbfe7ec929d4883ca071b06e95c539ceedb6497c",
                "sha256:17cae1730a782858a6e2758fd20dd0ef7567916c47757b694a06ffafdec20046",
                "sha256:17e3950add54c882e032527795c625929613adbd2ce5162b94667334458b5a36",
                "sha256:1f4f214337f6ee5825bf90a65d04d70aab05526c08191ab888cb5149501923c5",
                "sha256:2e8f77db25b0a96af679e64ff9bf9dddb27d379c9900c3272f3041c4d1327c9d",
                "sha256:4dffd405390a45ecb95ab5ab1c1b847553c18b0ef8ed01e10c1c8b1a76452916",
                "sha256:6b899931a5648862c7b88c795eddff7588fb585e81cecce20f8d9da16eff96e0",
                "sha256:726c17f3e0d7a7200718c9a890ccfeab391c9133e363a577a44717c85c71db27",
                "sha256:760c12276fee05c36f95f8040180abc7fbebb9e5011447a97cdc289b5d6ab6fc",
                "sha256:796685d3969815a633827c818863ee199440696b0961e200b011d79b9394bbe7",
                "sha256:891fe897b49abb7db470c55664b198b1095e4943b9f82b7dcab317a19116cd38",
                "sha256:9277562f175d2334744ad297568677056861070399cec56ff06abbe2564d1232",
                "sha256:a471628e20f03dcdfde00770eeaf9c77811f0c331c8805219ca7b87ac17576c5",
                "sha256:a63b4fd3e2cabdcc9d918ed280bdde3e8e9641e04f3c59a2a3109644a07b9832",
                "sha256:ae88588d687bd476be588010cbbe551e9c2872b816f2da8f01f6f1fda74e1ef0",
                "sha256:b0b84408d4eabc6de9dd1e1e0bc63e7731e890c0b378a62443e5741cfd0ae90a",
                "sha256:be78485e5d5f3684e875dab60f40cddace2f5b2a8f7fede412358ab3214c3a6f",
                "sha256:c27eaed872185f047bb7f7da2d21a7d8913457678c9a100a50db6da890bc28b9",
                "sha256:c7fccd08b14aa437fe096c71c645c0f9be0655a9b1a4b7cffc77bcb23b3d61d2",
                "sha256:c81cb40bff373ab7a7446d6bbca0190bccc5be3448b47b51d729e37799bb5692",
                "sha256:d11874b3c33ee441059464711cd365b89fa1a9cf19ae75b0c189b01fbf735b84",
                "sha256:e9c028b5897901361d81a4718d1db217b716424a0283afe9d6735fe0caf70f79",
                "sha256:fe489d486cd00b739be826e8c1be188ddb74c7a1ca784d93d06fda882a6a1681"
            ],
            "markers": "python_version != '3.4'",
            "version": "==4.4.1"
        },
        "numpy": {
            "hashes": [
<<<<<<< HEAD
                "sha256:05dbfe72684cc14b92568de1bc1f41e5f62b00f714afc9adee42f6311738091f",
                "sha256:0d82cb7271a577529d07bbb05cb58675f2deb09772175fab96dc8de025d8ac05",
                "sha256:10132aa1fef99adc85a905d82e8497a580f83739837d7cbd234649f2e9b9dc58",
                "sha256:12322df2e21f033a60c80319c25011194cd2a21294cc66fee0908aeae2c27832",
                "sha256:16f19b3aa775dddc9814e02a46b8e6ae6a54ed8cf143962b4e53f0471dbd7b16",
                "sha256:3d0b0989dd2d066db006158de7220802899a1e5c8cf622abe2d0bd158fd01c2c",
                "sha256:438a3f0e7b681642898fd7993d38e2bf140a2d1eafaf3e89bb626db7f50db355",
                "sha256:5fd214f482ab53f2cea57414c5fb3e58895b17df6e6f5bca5be6a0bb6aea23bb",
                "sha256:73615d3edc84dd7c4aeb212fa3748fb83217e00d201875a47327f55363cef2df",
                "sha256:7bd355ad7496f4ce1d235e9814ec81ee3d28308d591c067ce92e49f745ba2c2f",
                "sha256:7d077f2976b8f3de08a0dcf5d72083f4af5411e8fddacd662aae27baa2601196",
                "sha256:a4092682778dc48093e8bda8d26ee8360153e2047826f95a3f5eae09f0ae3abf",
                "sha256:b458de8624c9f6034af492372eb2fee41a8e605f03f4732f43fc099e227858b2",
                "sha256:e70fc8ff03a961f13363c2c95ef8285e0cf6a720f8271836f852cc0fa64e97c8",
                "sha256:ee8e9d7cad5fe6dde50ede0d2e978d81eafeaa6233fb0b8719f60214cf226578",
                "sha256:f4a4f6aba148858a5a5d546a99280f71f5ee6ec8182a7d195af1a914195b21a2"
            ],
            "version": "==1.17.2"
=======
                "sha256:0b0dd8f47fb177d00fa6ef2d58783c4f41ad3126b139c91dd2f7c4b3fdf5e9a5",
                "sha256:25ffe71f96878e1da7e014467e19e7db90ae7d4e12affbc73101bcf61785214e",
                "sha256:26efd7f7d755e6ca966a5c0ac5a930a87dbbaab1c51716ac26a38f42ecc9bc4b",
                "sha256:28b1180c758abf34a5c3fea76fcee66a87def1656724c42bb14a6f9717a5bdf7",
                "sha256:2e418f0a59473dac424f888dd57e85f77502a593b207809211c76e5396ae4f5c",
                "sha256:30c84e3a62cfcb9e3066f25226e131451312a044f1fe2040e69ce792cb7de418",
                "sha256:4650d94bb9c947151737ee022b934b7d9a845a7c76e476f3e460f09a0c8c6f39",
                "sha256:4dd830a11e8724c9c9379feed1d1be43113f8bcce55f47ea7186d3946769ce26",
                "sha256:4f2a2b279efde194877aff1f76cf61c68e840db242a5c7169f1ff0fd59a2b1e2",
                "sha256:62d22566b3e3428dfc9ec972014c38ed9a4db4f8969c78f5414012ccd80a149e",
                "sha256:669795516d62f38845c7033679c648903200980d68935baaa17ac5c7ae03ae0c",
                "sha256:75fcd60d682db3e1f8fbe2b8b0c6761937ad56d01c1dc73edf4ef2748d5b6bc4",
                "sha256:9395b0a41e8b7e9a284e3be7060db9d14ad80273841c952c83a5afc241d2bd98",
                "sha256:9e37c35fc4e9410093b04a77d11a34c64bf658565e30df7cbe882056088a91c1",
                "sha256:a0678793096205a4d784bd99f32803ba8100f639cf3b932dc63b21621390ea7e",
                "sha256:b46554ad4dafb2927f88de5a1d207398c5385edbb5c84d30b3ef187c4a3894d8",
                "sha256:c867eeccd934920a800f65c6068acdd6b87e80d45cd8c8beefff783b23cdc462",
                "sha256:dd0667f5be56fb1b570154c2c0516a528e02d50da121bbbb2cbb0b6f87f59bc2",
                "sha256:de2b1c20494bdf47f0160bd88ed05f5e48ae5dc336b8de7cfade71abcc95c0b9",
                "sha256:f1df7b2b7740dd777571c732f98adb5aad5450aee32772f1b39249c8a50386f6",
                "sha256:ffca69e29079f7880c5392bf675eb8b4146479d976ae1924d01cd92b04cccbcc"
            ],
            "version": "==1.17.3"
>>>>>>> 22add7b3
        },
        "parsel": {
            "hashes": [
                "sha256:4da4262ba4605573b6b72a5f557616a2fc9dee7a47a1efad562752a28d366723",
                "sha256:74f8e9d3b345b14cb1416bd777a03982cde33a74d8b32e0c71e651d07d41d40a"
            ],
            "version": "==1.5.2"
        },
        "persistent": {
            "hashes": [
                "sha256:009e0ff014f142419d19f97b1b89fa05e98e6e75a826e6962f6f664381b757e7",
                "sha256:2229c323768d320aac2f1a0fe115e9ac9cea75ff2bebd52527bae2fc70227225",
                "sha256:30b31f566cca8506474519bd57edfe107aee82755b1670a8591855741770a04a",
                "sha256:5a5d676e3d090161487c0f9c1c2cdcfb45236b3d09ec586c035169ae60ee9278",
                "sha256:5c9558739becdb92a7c0f552860c310ac6796f056187d5820818946e89be67fc",
                "sha256:74cb10813ba5fd3f5b811d4943f9e3c9916886bf2fc60e037b826ddaea8c4c97",
                "sha256:77ede36608bb2da32dcf09e10d38095f91182e470f272fe58b6ab7dcaf8d61c1",
                "sha256:7ea0cf67a7aa3b480d7f0530520ad85c5b1c536358b851f1c6c3bda053498652",
                "sha256:8a1ea887f77b1d3eaf382a7316dd4c49956852af25eaf588f4e77567c78029b3",
                "sha256:9e73c542e2e909cdecf8dcb764e1a275bdf9b71473c9307b38dbc7367d63eff4",
                "sha256:a5913247c57c618e7fd4863880f9109ce3007d86129385ab491db36ff36527b9",
                "sha256:c97ceb2620eecd57730da6ee7ad3ee2295ed7516a24423a17f34e65103de8b6a",
                "sha256:fd7c09377b1bf3a8535e43609a06a930a13b800a7c0198e9aa21296e55f57a9b",
                "sha256:feb7f5af3a3f347cfd61c58fff60a98c75f06c025479a2eb6bb14217d3dcbd15"
            ],
            "version": "==4.5.0"
        },
        "pillow": {
            "hashes": [
<<<<<<< HEAD
                "sha256:00fdeb23820f30e43bba78eb9abb00b7a937a655de7760b2e09101d63708b64e",
                "sha256:01f948e8220c85eae1aa1a7f8edddcec193918f933fb07aaebe0bfbbcffefbf1",
                "sha256:08abf39948d4b5017a137be58f1a52b7101700431f0777bec3d897c3949f74e6",
                "sha256:099a61618b145ecb50c6f279666bbc398e189b8bc97544ae32b8fcb49ad6b830",
                "sha256:2c1c61546e73de62747e65807d2cc4980c395d4c5600ecb1f47a650c6fa78c79",
                "sha256:2ed9c4f694861642401f27dc3cb99772be67cd190e84845c749dae0a06c3bfae",
                "sha256:338581b30b908e111be578f0297255f6b57a51358cd16fa0e6f664c9a1f88bff",
                "sha256:38c7d48a21cd06fdeee93987147b9b1c55b73b4cfcbf83240568bfbd5adee447",
                "sha256:43fd026f613c8e48a25eba1a92f4d2ad7f3903c95d8c33a11611a7717d2ab654",
                "sha256:4548236844327a718ce3bb182ab32a16fa2050c61e334e959f554cac052fb0df",
                "sha256:5090857876c58885cfa388dc649e5db30aae98a068c26f3fd0ac9d7d9a4d9572",
                "sha256:5bbba34f97a26a93f5e8dec469ca4ddd712451418add43da946dbaed7f7a98d2",
                "sha256:65a28969a025a0eb4594637b6103201dc4ed2a9508bdab56ac33e43e3081c404",
                "sha256:892bb52b70bd5ea9dbbc3ac44f38e84f5a04e9d8b1bff48159d96cb795b81159",
                "sha256:8a9becd5cbd5062f973bcd2e7bc79483af310222de112b6541f8af1f93a3cc42",
                "sha256:972a7aaeb7c4a2795b52eef52ee991ef040b31009f36deca6207a986607b55f3",
                "sha256:97b119c436bfa96a92ac2ca525f7025836d4d4e64b1c9f9eff8dbaf3ff1d86f3",
                "sha256:9ba37698e242223f8053cc158f130aee046a96feacbeab65893dbe94f5530118",
                "sha256:b1b0e1f626a0f079c0d3696db70132fb1f29aa87c66aecb6501a9b8be64ce9f7",
                "sha256:c14c1224fd1a5be2733530d648a316974dbbb3c946913562c6005a76f21ca042",
                "sha256:c79a8546c48ae6465189e54e3245a97ddf21161e33ff7eaa42787353417bb2b6",
                "sha256:ceb76935ac4ebdf6d7bc845482a4450b284c6ccfb281e34da51d510658ab34d8",
                "sha256:e22bffaad04b4d16e1c091baed7f2733fc1ebb91e0c602abf1b6834d17158b1f",
                "sha256:ec883b8e44d877bda6f94a36313a1c6063f8b1997aa091628ae2f34c7f97c8d5",
                "sha256:f1baa54d50ec031d1a9beb89974108f8f2c0706f49798f4777df879df0e1adb6",
                "sha256:f53a5385932cda1e2c862d89460992911a89768c65d176ff8c50cddca4d29bed"
            ],
            "index": "pypi",
            "version": "==6.2.0"
=======
                "sha256:047d9473cf68af50ac85f8ee5d5f21a60f849bc17d348da7fc85711287a75031",
                "sha256:0f66dc6c8a3cc319561a633b6aa82c44107f12594643efa37210d8c924fc1c71",
                "sha256:12c9169c4e8fe0a7329e8658c7e488001f6b4c8e88740e76292c2b857af2e94c",
                "sha256:248cffc168896982f125f5c13e9317c059f74fffdb4152893339f3be62a01340",
                "sha256:27faf0552bf8c260a5cee21a76e031acaea68babb64daf7e8f2e2540745082aa",
                "sha256:285edafad9bc60d96978ed24d77cdc0b91dace88e5da8c548ba5937c425bca8b",
                "sha256:384b12c9aa8ef95558abdcb50aada56d74bc7cc131dd62d28c2d0e4d3aadd573",
                "sha256:38950b3a707f6cef09cd3cbb142474357ad1a985ceb44d921bdf7b4647b3e13e",
                "sha256:4aad1b88933fd6dc2846552b89ad0c74ddbba2f0884e2c162aa368374bf5abab",
                "sha256:4ac6148008c169603070c092e81f88738f1a0c511e07bd2bb0f9ef542d375da9",
                "sha256:4deb1d2a45861ae6f0b12ea0a786a03d19d29edcc7e05775b85ec2877cb54c5e",
                "sha256:59aa2c124df72cc75ed72c8d6005c442d4685691a30c55321e00ed915ad1a291",
                "sha256:5a47d2123a9ec86660fe0e8d0ebf0aa6bc6a17edc63f338b73ea20ba11713f12",
                "sha256:5cc901c2ab9409b4b7ac7b5bcc3e86ac14548627062463da0af3b6b7c555a871",
                "sha256:6c1db03e8dff7b9f955a0fb9907eb9ca5da75b5ce056c0c93d33100a35050281",
                "sha256:7ce80c0a65a6ea90ef9c1f63c8593fcd2929448613fc8da0adf3e6bfad669d08",
                "sha256:809c19241c14433c5d6135e1b6c72da4e3b56d5c865ad5736ab99af8896b8f41",
                "sha256:83792cb4e0b5af480588601467c0764242b9a483caea71ef12d22a0d0d6bdce2",
                "sha256:846fa202bd7ee0f6215c897a1d33238ef071b50766339186687bd9b7a6d26ac5",
                "sha256:9f5529fc02009f96ba95bea48870173426879dc19eec49ca8e08cd63ecd82ddb",
                "sha256:a423c2ea001c6265ed28700df056f75e26215fd28c001e93ef4380b0f05f9547",
                "sha256:ac4428094b42907aba5879c7c000d01c8278d451a3b7cccd2103e21f6397ea75",
                "sha256:b1ae48d87f10d1384e5beecd169c77502fcc04a2c00a4c02b85f0a94b419e5f9",
                "sha256:bf4e972a88f8841d8fdc6db1a75e0f8d763e66e3754b03006cbc3854d89f1cb1",
                "sha256:c6414f6aad598364aaf81068cabb077894eb88fed99c6a65e6e8217bab62ae7a",
                "sha256:c710fcb7ee32f67baf25aa9ffede4795fd5d93b163ce95fdc724383e38c9df96",
                "sha256:c7be4b8a09852291c3c48d3c25d1b876d2494a0a674980089ac9d5e0d78bd132",
                "sha256:c9e5ffb910b14f090ac9c38599063e354887a5f6d7e6d26795e916b4514f2c1a",
                "sha256:e0697b826da6c2472bb6488db4c0a7fa8af0d52fa08833ceb3681358914b14e5",
                "sha256:e9a3edd5f714229d41057d56ac0f39ad9bdba6767e8c888c951869f0bdd129b0"
            ],
            "index": "pypi",
            "version": "==6.2.1"
        },
        "protego": {
            "hashes": [
                "sha256:457238bc55ce864547cc8fe45f9dbfd0161b9d27d94f2eb313cc28f3b9145186"
            ],
            "version": "==0.1.15"
>>>>>>> 22add7b3
        },
        "protobuf": {
            "hashes": [
                "sha256:125713564d8cfed7610e52444c9769b8dcb0b55e25cc7841f2290ee7bc86636f",
                "sha256:1accdb7a47e51503be64d9a57543964ba674edac103215576399d2d0e34eac77",
                "sha256:27003d12d4f68e3cbea9eb67427cab3bfddd47ff90670cb367fcd7a3a89b9657",
                "sha256:3264f3c431a631b0b31e9db2ae8c927b79fc1a7b1b06b31e8e5bcf2af91fe896",
                "sha256:3c5ab0f5c71ca5af27143e60613729e3488bb45f6d3f143dc918a20af8bab0bf",
                "sha256:45dcf8758873e3f69feab075e5f3177270739f146255225474ee0b90429adef6",
                "sha256:56a77d61a91186cc5676d8e11b36a5feb513873e4ae88d2ee5cf530d52bbcd3b",
                "sha256:5984e4947bbcef5bd849d6244aec507d31786f2dd3344139adc1489fb403b300",
                "sha256:6b0441da73796dd00821763bb4119674eaf252776beb50ae3883bed179a60b2a",
                "sha256:6f6677c5ade94d4fe75a912926d6796d5c71a2a90c2aeefe0d6f211d75c74789",
                "sha256:84a825a9418d7196e2acc48f8746cf1ee75877ed2f30433ab92a133f3eaf8fbe",
                "sha256:b842c34fe043ccf78b4a6cf1019d7b80113707d68c88842d061fa2b8fb6ddedc",
                "sha256:ca33d2f09dae149a1dcf942d2d825ebb06343b77b437198c9e2ef115cf5d5bc1",
                "sha256:db83b5c12c0cd30150bb568e6feb2435c49ce4e68fe2d7b903113f0e221e58fe",
                "sha256:f50f3b1c5c1c1334ca7ce9cad5992f098f460ffd6388a3cabad10b66c2006b09",
                "sha256:f99f127909731cafb841c52f9216e447d3e4afb99b17bebfad327a75aee206de"
            ],
            "version": "==3.10.0"
        },
        "py4j": {
            "hashes": [
                "sha256:721189616b3a7d28212dfb2e7c6a1dd5147b03105f1fc37ff2432acd0e863fa5",
                "sha256:a950fe7de1bfd247a0a4dddb9118f332d22a89e01e0699135ea8038c15ee1293"
            ],
            "version": "==0.10.7"
        },
        "pyasn1": {
            "hashes": [
                "sha256:62cdade8b5530f0b185e09855dd422bc05c0bbff6b72ff61381c09dac7befd8c",
                "sha256:a9495356ca1d66ed197a0f72b41eb1823cf7ea8b5bd07191673e8147aecf8604"
            ],
            "version": "==0.4.7"
        },
        "pyasn1-modules": {
            "hashes": [
                "sha256:0c35a52e00b672f832e5846826f1fb7507907f7d52fba6faa9e3c4cbe874fe4b",
                "sha256:b6ada4f840fe51abf5a6bd545b45bf537bea62221fa0dde2e8a553ed9f06a4e3"
            ],
            "version": "==0.2.7"
        },
        "pycparser": {
            "hashes": [
                "sha256:a988718abfad80b6b157acce7bf130a30876d27603738ac39f140993246b25b3"
            ],
            "version": "==2.19"
        },
        "pydispatcher": {
            "hashes": [
                "sha256:5570069e1b1769af1fe481de6dd1d3a388492acddd2cdad7a3bde145615d5caf",
                "sha256:5be4a8be12805ef7d712dd9a93284fb8bc53f309867e573f653a72e5fd10e433"
            ],
            "version": "==2.0.5"
        },
        "pyhacrf-datamade": {
            "hashes": [
                "sha256:0fd1cb193aebbd1135bb6d5d67c2b3b966ee96978b96ed6a04609d0f572e6c7b",
                "sha256:27c48851464642d8a50fa1c889e1b1463d323cb74db6481c913907314d9f3cad",
                "sha256:370080733928428b39c12df9309a4524ec7e7c7817823b05d7ef0fe2fe788b69",
                "sha256:43f9995cba23861021bf311934b28796c80026f7b2af6c97b5395c2dca9a6279",
                "sha256:4a82008510641626d2918891e7ed134f446cccf86d1502b84d81596a4343a159",
                "sha256:5658f7d36d09fef9326827c1fc0fa10d2f81d867a6d4be67d8bb03651f79bd2f",
                "sha256:6188fbb98818b45d2e004d6a4f32129a3fbe6c7c1a5cc30a9bde4745a1d1eea9",
                "sha256:65c51ac79cd5bc67ada1436b808df9f339f15d58737922d240b2532b6cfa5de2",
                "sha256:67a98b1bf56a4438c6c45672f762003cd7a39ab5e6286ae602feb135d2c61e63",
                "sha256:696f426af4b422f4c63f45fae331ddda446f9b2337291559edeefffb6a3713fa",
                "sha256:6a3149c6e2569a2b96aa1ce7cc2422dde7cf96abebf950d18fa9d3f536cb7fc1",
                "sha256:75bf5bedd3df5100d94d1d500f165791fb3d62b54717ed642ccd767b9a0edc05",
                "sha256:88517957abd7484835da23ff06085cdce34c5818e0bca90e42f8be093b347239",
                "sha256:a3087a03389fd7ded1f77b937c11ab690a644b42dd9593625343f8c08255a984",
                "sha256:ac33d52417f78349b8982fa03d7bdfa07878bc9519eb7752c7101f1706ed7f98",
                "sha256:b1a0803ad372fecabeadcc2e5911dfdb47beb5b7ed896cc6eb3028728e574d84",
                "sha256:b328bd2ecbe57774c429b1ac99e6c1927656bc28322b9bef3c9df9c4b5b6e36e",
                "sha256:b486d6fb2007c962759ea039557f5d245729ad5077ce62d0bc1bdb5d1c57452f",
                "sha256:b983e574263df66c7f2492168a22cb3288791b4e267606a073fec432a0b9875f",
                "sha256:d560b645ab02ea784866ffe646ba334b9c38bdf22a24436ac24af5283028b3bf",
                "sha256:da7cc7674be8b7561fb6c2ab4ad5433891da5c750a023f5611e9d050225a7559",
                "sha256:e36dd5c75113d10f072880d048103e62343a802cea8282a0ec6b8155a2eae63d",
                "sha256:e57c10295cbbb5679f6ebe498de1ab7e989ece690434dfaaae93d91531be1f6f",
                "sha256:e72755e2e182b6e2ad88717eafd9b1d4ea0c82d7f0e9aed8cab54fb0c4d5b902"
            ],
            "version": "==0.2.3"
        },
        "pyhamcrest": {
            "hashes": [
                "sha256:6b672c02fdf7470df9674ab82263841ce8333fb143f32f021f6cb26f0e512420",
                "sha256:8ffaa0a53da57e89de14ced7185ac746227a8894dbd5a3c718bf05ddbd1d56cd"
            ],
            "version": "==1.9.0"
        },
        "pylbfgs": {
            "hashes": [
                "sha256:00ea6bff21b78ff487aa765b1ba6f6d3a27d905d0eef481acff7b15ef79146db",
                "sha256:0be7ce4c95bc0dbec5337f4597b4bcc02218d18248f44ab525754b672bef04f4",
                "sha256:168b120d5ad4a0051f252ac2c95163edc416ad417849aff01e7966057708cd37",
                "sha256:2b92a48da1db438dedb05baa5245521c57d8f3c0fcaca019ad3a21cf34edf2f7",
                "sha256:3128fd70fde66ea949822174c4ce7b757cfad08731a35be2b20c572534fa1c21",
                "sha256:3d1be60b87e6bf994b774f02ec83ff69ae8f98e136ce413f05545a86f203c3c0",
                "sha256:41a053d8ceb98325729c29419968948417fe148f5dc5b31ffa7124792ee1742d",
                "sha256:4c3203cb0cbe6f922a9986e70b87713df80e31d0a040fc5bab4fe8ac31d0fc0c",
                "sha256:5986188516253aa556e75911fbc17c38b192d419f52dec2cc4525b802570c31b",
                "sha256:5ae3a2ad4b4b7401f8754171572ba113dec427bb93bbc6d5feb57601071ddd6b",
                "sha256:67f9edc06242bd86bfae5a71b600d1abc50b4caefebd82d4d1ddfe9cec19c8d8",
                "sha256:6af2f3e5724f228765b70ac11891ea49e6f245b01510034e5285de6d9703b03e",
                "sha256:7b43cc6de5895e63fc8d9f25c64686769f41ebf83d701e394b3b4d4965dfa6e6",
                "sha256:89218fc4a44ada12bf946e9bdad291dccecad09c89026235f82e11bf78f3a8be",
                "sha256:8bc72fab4a35e37b250bac7e732f1426a8a4bd2d2a17cc23a8aa219d6746dea7",
                "sha256:a002b173fa0ba2f713ac7e79fa71a4d8112810f7e20410fbe53bab302ddfb79c",
                "sha256:a35492284be87f69c73a6be8fb0e87cac48db7d800f0d33dd8dee2a458a0bcd0",
                "sha256:bffb399721cd3bd7b7cffe24bc2cc52505fce567acc1823e307697134965408a",
                "sha256:c162cb5d1e970c14b17d938d540f2922d84620d08ac5cc9d8d660f087a35fe3e",
                "sha256:cd11c5d8e17aaca2944f16080d3c5ae94120fa9ade8573b6bd5fa7f7f803cb32",
                "sha256:d02bfcd43fa9bd22b9467dc71d26648ab3e3219f55719b6b210eb003b96d6c4f",
                "sha256:e5151136762b763014bbe65adc7c533bdc01e1769130abbbce43de260d7fe54c",
                "sha256:e951f18016e2be0919af50a575740973ebffe35fd8e8fc01f4a02ed5cdc54c47",
                "sha256:eed4799c1bf155a72a56d365e9bfe6fd71a489aa613a9f60e0d65795d8680fae",
                "sha256:ef7a2e6b7ad8defbf94c2c40681d74d87ce9ceef19b03776c275261dfdb3d8c9"
            ],
            "version": "==0.2.0.12"
        },
        "pympler": {
            "hashes": [
                "sha256:7a11e739125a9ce8bf868ded67238a40e8a7bf979bc03005eb8126182e5e274e"
            ],
            "index": "pypi",
            "version": "==0.7"
        },
        "pyopenssl": {
            "hashes": [
                "sha256:aeca66338f6de19d1aa46ed634c3b9ae519a64b458f8468aec688e7e3c20f200",
                "sha256:c727930ad54b10fc157015014b666f2d8b41f70c0d03e83ab67624fd3dd5d1e6"
            ],
            "version": "==19.0.0"
        },
        "pyspark": {
            "hashes": [
                "sha256:13655eb113b8cf5f3f85b24fd92f86c4668a723723bd68949d028fa0df2cf694"
            ],
            "index": "pypi",
            "version": "==2.4.4"
        },
        "python-dateutil": {
            "hashes": [
                "sha256:73ebfe9dbf22e832286dafa60473e4cd239f8592f699aa5adaf10050e6e1823c",
                "sha256:75bb3f31ea686f1197762692a9ee6a7550b59fc6ca3a1f4b5d7e32fb98e2da2a"
            ],
            "index": "pypi",
            "version": "==2.8.1"
        },
        "python-dotenv": {
            "hashes": [
                "sha256:debd928b49dbc2bf68040566f55cdb3252458036464806f4094487244e2a4093",
                "sha256:f157d71d5fec9d4bd5f51c82746b6344dffa680ee85217c123f4a0c8117c4544"
            ],
            "index": "pypi",
            "version": "==0.10.3"
        },
        "pytility": {
            "hashes": [
                "sha256:a7b4e1f794f3170d0b7258215a61ac6de0633204e86d1ee0843225f5cacf12d3",
                "sha256:b822a9a084e6b3b14f83865972baa26bb26f052a79432b6e4c5e68bbbe757837"
            ],
            "index": "pypi",
            "version": "==0.1.2"
        },
        "pytrie": {
            "hashes": [
                "sha256:3bb7d122a549d8006c9cba2feecac20bceda9f8c0e2a3fa99a5584cfe0dec523"
            ],
            "index": "pypi",
            "version": "==0.3.1"
        },
        "pytz": {
            "hashes": [
                "sha256:1c557d7d0e871de1f5ccd5833f60fb2550652da6be2693c1e02300743d21500d",
                "sha256:b02c06db6cf09c12dd25137e563b31700d3b80fcc4ad23abb7a315f2789819be"
            ],
            "version": "==2019.3"
        },
        "pyyaml": {
            "hashes": [
                "sha256:0113bc0ec2ad727182326b61326afa3d1d8280ae1122493553fd6f4397f33df9",
                "sha256:01adf0b6c6f61bd11af6e10ca52b7d4057dd0be0343eb9283c878cf3af56aee4",
                "sha256:5124373960b0b3f4aa7df1707e63e9f109b5263eca5976c66e08b1c552d4eaf8",
                "sha256:5ca4f10adbddae56d824b2c09668e91219bb178a1eee1faa56af6f99f11bf696",
                "sha256:7907be34ffa3c5a32b60b95f4d95ea25361c951383a894fec31be7252b2b6f34",
                "sha256:7ec9b2a4ed5cad025c2278a1e6a19c011c80a3caaac804fd2d329e9cc2c287c9",
                "sha256:87ae4c829bb25b9fe99cf71fbb2140c448f534e24c998cc60f39ae4f94396a73",
                "sha256:9de9919becc9cc2ff03637872a440195ac4241c80536632fffeb6a1e25a74299",
                "sha256:a5a85b10e450c66b49f98846937e8cfca1db3127a9d5d1e31ca45c3d0bef4c5b",
                "sha256:b0997827b4f6a7c286c01c5f60384d218dca4ed7d9efa945c3e1aa623d5709ae",
                "sha256:b631ef96d3222e62861443cc89d6563ba3eeb816eeb96b2629345ab795e53681",
                "sha256:bf47c0607522fdbca6c9e817a6e81b08491de50f3766a7a0e6a5be7905961b41",
                "sha256:f81025eddd0327c7d4cfe9b62cf33190e1e736cc6e97502b3ec425f574b3e7a8"
            ],
            "index": "pypi",
            "version": "==5.1.2"
        },
        "queuelib": {
            "hashes": [
                "sha256:42b413295551bdc24ed9376c1a2cd7d0b1b0fa4746b77b27ca2b797a276a1a17",
                "sha256:ff43b5b74b9266f8df4232a8f768dc4d67281a271905e2ed4a3689d4d304cd02"
            ],
            "version": "==1.5.0"
        },
        "requests": {
            "hashes": [
                "sha256:11e007a8a2aa0323f5a921e9e6a2d7e4e67d9877e85773fba9ba6419025cbeb4",
                "sha256:9cf5292fcd0f598c671cfc1e0d7d1a7f13bb8085e9a590f48c010551dc6c4b31"
            ],
            "index": "pypi",
            "version": "==2.22.0"
        },
        "rlr": {
            "hashes": [
                "sha256:c9d00df4825a3d2a932b9d347da37bd6efdfff3648a7493a6d0129c698327be3",
                "sha256:e31945d4f9a53e61b1b4c2691cb4b143c4145044b00639399e4a03c4c87c2eab"
            ],
            "version": "==2.4.5"
        },
        "rsa": {
            "hashes": [
                "sha256:25df4e10c263fb88b5ace923dd84bf9aa7f5019687b5e55382ffcdb8bede9db5",
                "sha256:43f682fea81c452c98d09fc316aae12de6d30c4b5c84226642cf8f8fd1c93abd"
            ],
            "version": "==3.4.2"
        },
        "s3transfer": {
            "hashes": [
                "sha256:6efc926738a3cd576c2a79725fed9afde92378aa5c6a957e3af010cb019fac9d",
                "sha256:b780f2411b824cb541dbcd2c713d0cb61c7d1bcadae204cdddda2b35cef493ba"
            ],
            "version": "==0.2.1"
        },
        "scrapy": {
            "hashes": [
                "sha256:4352c64c7ffc70148a7988db837bb25bccafb3350ab9c978c1f9a8930521959b",
                "sha256:fe06576f9a4971de9dc0175c60fd92561e8275f2bad585c1cb5d65c5181b2db0"
            ],
            "index": "pypi",
            "version": "==1.8.0"
        },
        "service-identity": {
            "hashes": [
                "sha256:001c0707759cb3de7e49c078a7c0c9cd12594161d3bf06b9c254fdcb1a60dc36",
                "sha256:0858a54aabc5b459d1aafa8a518ed2081a285087f349fe3e55197989232e2e2d"
            ],
            "version": "==18.1.0"
        },
        "simplecosine": {
            "hashes": [
                "sha256:216ae262f5e5d2daaa7740296f9308c9fc024e7d7551412c7839065748b3bf02",
                "sha256:aa3ee50913d5bd990c755e6e1dc76944eb179b0709932b99a8f6986fc8bc7430"
            ],
            "version": "==1.2"
        },
        "simplejson": {
            "hashes": [
                "sha256:067a7177ddfa32e1483ba5169ebea1bc2ea27f224853211ca669325648ca5642",
                "sha256:2fc546e6af49fb45b93bbe878dea4c48edc34083729c0abd09981fe55bdf7f91",
                "sha256:354fa32b02885e6dae925f1b5bbf842c333c1e11ea5453ddd67309dc31fdb40a",
                "sha256:37e685986cf6f8144607f90340cff72d36acf654f3653a6c47b84c5c38d00df7",
                "sha256:3af610ee72efbe644e19d5eaad575c73fb83026192114e5f6719f4901097fce2",
                "sha256:3b919fc9cf508f13b929a9b274c40786036b31ad28657819b3b9ba44ba651f50",
                "sha256:3dd289368bbd064974d9a5961101f080e939cbe051e6689a193c99fb6e9ac89b",
                "sha256:6c3258ffff58712818a233b9737fe4be943d306c40cf63d14ddc82ba563f483a",
                "sha256:75e3f0b12c28945c08f54350d91e624f8dd580ab74fd4f1bbea54bc6b0165610",
                "sha256:b1f329139ba647a9548aa05fb95d046b4a677643070dc2afc05fa2e975d09ca5",
                "sha256:ee9625fc8ee164902dfbb0ff932b26df112da9f871c32f0f9c1bcf20c350fe2a",
                "sha256:fb2530b53c28f0d4d84990e945c2ebb470edb469d63e389bf02ff409012fe7c5"
            ],
            "version": "==3.16.0"
        },
        "six": {
            "hashes": [
                "sha256:3350809f0555b11f552448330d0b52d5f24c91a322ea4a15ef22629740f3761c",
                "sha256:d16a0141ec1a18405cd4ce8b4613101da75da0e9a7aec5bdd4fa804d0e0eba73"
            ],
            "version": "==1.12.0"
        },
        "smart-open": {
            "hashes": [
                "sha256:f7b48789ffbbb73108fa3bf5f5431958611c752a56bc93ab9ffdf5de6e122c78"
            ],
            "index": "pypi",
            "version": "==1.5.7"
        },
        "sortedcontainers": {
            "hashes": [
                "sha256:974e9a32f56b17c1bac2aebd9dcf197f3eb9cd30553c5852a3187ad162e1a03a",
                "sha256:d9e96492dd51fae31e60837736b38fe42a187b5404c16606ff7ee7cd582d4c60"
            ],
            "version": "==2.1.0"
        },
        "twisted": {
            "hashes": [
                "sha256:02214ef6f125804969aedd55daccea57060b98dae6a2aa0a4cb60c4d0acb8a2c",
                "sha256:15b51047ab116ee61d791cf9fe6f037f35e909a6d344ccb437d1691627c4d8a1",
                "sha256:17704d98d58c9c52d97e88570732e4c094a93fe5df937d01b759bab593345eec",
                "sha256:222e0cfd60b0c867dd303bce6355a3ffac46574079dff11ae7a1775235ad12c8",
                "sha256:23090c9fcec01ce4e102912a39eb4645b2bf916abe459804f87853d977ced6e3",
                "sha256:5102fc2bf0d870c1e217aa09ed7a48b633cc579950a31ecae9cecc556ebffdf2",
                "sha256:6bc71d5a2320576a3ac7f2dac7802c290fcf9f1972c59f9ef5c5b85b8bac1e1e",
                "sha256:6c7703b62de08fd5873d60e6ed30478cdb39e3a37b1ead3a5d2fed10deb6e112",
                "sha256:6ca398abd58730070e9bc34e8a01d1198438b2ff130e95492090a2fec5fb683b",
                "sha256:98840f28c44894f44dc597747b4cddc740197dc6f6f18ba4dd810422094e35cb",
                "sha256:998e3baf509c7cf7973b8174c1050ac10f6a8bc1aaf0178ad6a7c422c75a0c68",
                "sha256:a5f2de00c6630c8f5ad32fca64fc4c853536c21e9ea8d0d2ae54804ef5836b9c",
                "sha256:aad65a24b27253eb94f2749131a872487b093c599c5873c03d90a65cc9b8a2fc",
                "sha256:ab788465701f553f764f4442d22b850f39a6a6abd4861e70c05b4c27119c9b50",
                "sha256:c7244e24fcb72f838be57d3e117ad7df135ff5af4c9d4c565417d671cd1e68c9",
                "sha256:d5db93026568f60cacdc0615fcd21d46f694a6bfad0ef3ff53cde2b4bb85a39d",
                "sha256:da92426002703b02d8fccff3acfea2d8baf76a9052e8c55ea76d0407eeaa06ce",
                "sha256:f4f0af14d288140ecb00861a3bd1e0b94ffdc63057cc1abe8b9dc84f6b6dcf18",
                "sha256:f985f31e3244d18610816b55becf8fbf445c8e30fe0731500cadaf19f296baf0"
            ],
            "index": "pypi",
            "version": "==19.7.0"
        },
        "urllib3": {
            "hashes": [
                "sha256:3de946ffbed6e6746608990594d08faac602528ac7015ac28d33cee6a45b7398",
                "sha256:9a107b99a5393caf59c7aa3c1249c16e6879447533d0887f4336dde834c7be86"
            ],
            "markers": "python_version >= '3.4'",
            "version": "==1.25.6"
        },
        "w3lib": {
            "hashes": [
                "sha256:847704b837b2b973cddef6938325d466628e6078266bc2e1f7ac49ba85c34823",
                "sha256:8b1854fef570b5a5fc84d960e025debd110485d73fd283580376104762774315"
            ],
            "index": "pypi",
            "version": "==1.21.0"
        },
        "zope.index": {
            "hashes": [
                "sha256:0a099b928f1f6b3d213f3a59d2de4bd19f18404f724a6188e647be3393768258",
                "sha256:107979ddb4abab3d08300189d98b8cf0b6be8c10d9c1b60626c6e0fdee2e9d9c",
                "sha256:1a5c75d5a38805889aa9a879ce45bf4205b03bf8b016e4d4057814e959d01096",
                "sha256:2300bc656b8ffbaacccf3086faa190a25fc61232c0dc83aaf4fe1bd875b6eeaf",
                "sha256:393827cd97d783f195d8e4495d254384c41b1168b00d5c2918b99ae60ad08ea3",
                "sha256:39f79fcb7897c03a4dcf325925e0e05cf623c91ebb90f9ea09cae48f2dccef51",
                "sha256:4476e49157e12342cc21ed15beef0b5a00de7d4090a8de02208054da903785e6",
                "sha256:4f254755d6642663c29b59a9c2c1cb86d582fbc93986fd6aa752ba6d0882160e",
                "sha256:6656e4322891391c9b0d883d25c06f09f715b18eb286ca4cd7dc224e28ca3380",
                "sha256:6aa7878a3701e77b252de128b699e3ba4a6f9b7c934420de78c7b415521244a3",
                "sha256:76764dbe295fd17b79f8b3062ba83c0a2d9e6a58596edf0aca7e249f63609844",
                "sha256:7a39843e93222c33f92582c4cca828ffedce88b76a51ea32a96238ae023f1cd7",
                "sha256:7c98797c739aa412863550ceb19c5ec4a27e83b3f8d28a3f5a3986d6c77b2e02",
                "sha256:800831f58096a2d4381746801cf2251136365fd67e1c3a14200dcb5c25da9ce9",
                "sha256:81618d20ab188807970eaf1edf8344832cf06400be9c831ced9ca30026c5ab84",
                "sha256:8cda7947f4fc91b3361fa630e984ec367aa0e467af1543a1444e2756d7b37b8b",
                "sha256:92f8651cd374c2632c518dbe1c6a9b88da80718ac8d5de10742adf7bad5e0e06",
                "sha256:99e2e1f5b58a203d07178c9112b114b3af7e6d86b0e007acb5dee3a15aa8bf11",
                "sha256:9e0239cd0b5c0f56c5c2f782af646e992f14c9265020357f941355496b4e6581",
                "sha256:9f726c8c8dd2e4c38c9276afb1752677a16be3c4310a4d324fc81e2a583777a8",
                "sha256:b34a84aa3b7eeda38f42a07dcbe25c2a5c133e065cc41cebe33349f415aea505",
                "sha256:b7f79539895a4fb1c7c7ca5281bc189ac2a6c6fb81cb75ebe724ec9c5375a1e8",
                "sha256:cd6933335daaa15da929033c5e91a698c01522b4b3cccab4d4c5298eed0a760f",
                "sha256:dd1b8f4a8ad645fafcc0743cc76ad456fd1a935cdb26207df6bd2e1db5968615",
                "sha256:e82713f5a91eaa7315981735d0074e705b7a7fab99360598918efe7346416ca2",
                "sha256:ef08306704980d6d45f2053f02c382d8e2b0b8a082c6f4f5cbb4009cf44d51ae",
                "sha256:f03b952a741cea5960714a377a3170b239c6bb520c194f7b19cf357afeabb020",
                "sha256:f5342ecccee5f3a9425fbe479d09da449942c5b2bbacb5dcce0214469f31f872",
                "sha256:fa1abe38b72c08142164e1bac5ae3c9d484db539eb3989d254a1bebb52a230ff"
            ],
            "version": "==4.4.0"
        },
        "zope.interface": {
            "hashes": [
                "sha256:086707e0f413ff8800d9c4bc26e174f7ee4c9c8b0302fbad68d083071822316c",
                "sha256:1157b1ec2a1f5bf45668421e3955c60c610e31913cc695b407a574efdbae1f7b",
                "sha256:11ebddf765bff3bbe8dbce10c86884d87f90ed66ee410a7e6c392086e2c63d02",
                "sha256:14b242d53f6f35c2d07aa2c0e13ccb710392bcd203e1b82a1828d216f6f6b11f",
                "sha256:1b3d0dcabc7c90b470e59e38a9acaa361be43b3a6ea644c0063951964717f0e5",
                "sha256:20a12ab46a7e72b89ce0671e7d7a6c3c1ca2c2766ac98112f78c5bddaa6e4375",
                "sha256:298f82c0ab1b182bd1f34f347ea97dde0fffb9ecf850ecf7f8904b8442a07487",
                "sha256:2f6175722da6f23dbfc76c26c241b67b020e1e83ec7fe93c9e5d3dd18667ada2",
                "sha256:3b877de633a0f6d81b600624ff9137312d8b1d0f517064dfc39999352ab659f0",
                "sha256:4265681e77f5ac5bac0905812b828c9fe1ce80c6f3e3f8574acfb5643aeabc5b",
                "sha256:550695c4e7313555549aa1cdb978dc9413d61307531f123558e438871a883d63",
                "sha256:5f4d42baed3a14c290a078e2696c5f565501abde1b2f3f1a1c0a94fbf6fbcc39",
                "sha256:62dd71dbed8cc6a18379700701d959307823b3b2451bdc018594c48956ace745",
                "sha256:7040547e5b882349c0a2cc9b50674b1745db551f330746af434aad4f09fba2cc",
                "sha256:7e099fde2cce8b29434684f82977db4e24f0efa8b0508179fce1602d103296a2",
                "sha256:7e5c9a5012b2b33e87980cee7d1c82412b2ebabcb5862d53413ba1a2cfde23aa",
                "sha256:81295629128f929e73be4ccfdd943a0906e5fe3cdb0d43ff1e5144d16fbb52b1",
                "sha256:95cc574b0b83b85be9917d37cd2fad0ce5a0d21b024e1a5804d044aabea636fc",
                "sha256:968d5c5702da15c5bf8e4a6e4b67a4d92164e334e9c0b6acf080106678230b98",
                "sha256:9e998ba87df77a85c7bed53240a7257afe51a07ee6bc3445a0bf841886da0b97",
                "sha256:a0c39e2535a7e9c195af956610dba5a1073071d2d85e9d2e5d789463f63e52ab",
                "sha256:a15e75d284178afe529a536b0e8b28b7e107ef39626a7809b4ee64ff3abc9127",
                "sha256:a6a6ff82f5f9b9702478035d8f6fb6903885653bff7ec3a1e011edc9b1a7168d",
                "sha256:b639f72b95389620c1f881d94739c614d385406ab1d6926a9ffe1c8abbea23fe",
                "sha256:bad44274b151d46619a7567010f7cde23a908c6faa84b97598fd2f474a0c6891",
                "sha256:bbcef00d09a30948756c5968863316c949d9cedbc7aabac5e8f0ffbdb632e5f1",
                "sha256:d788a3999014ddf416f2dc454efa4a5dbeda657c6aba031cf363741273804c6b",
                "sha256:eed88ae03e1ef3a75a0e96a55a99d7937ed03e53d0cffc2451c208db445a2966",
                "sha256:f99451f3a579e73b5dd58b1b08d1179791d49084371d9a47baad3b22417f0317"
            ],
            "version": "==4.6.0"
        }
    },
    "develop": {
        "bleach": {
            "hashes": [
                "sha256:213336e49e102af26d9cde77dd2d0397afabc5a6bf2fed985dc35b5d1e285a16",
                "sha256:3fdf7f77adcf649c9911387df51254b813185e32b2c6619f690b593a617e19fa"
            ],
            "version": "==3.1.0"
        },
        "certifi": {
            "hashes": [
                "sha256:e4f3620cfea4f83eedc95b24abd9cd56f3c4b146dd0177e83a21b4eb49e21e50",
                "sha256:fd7c7c74727ddcf00e9acd26bba8da604ffec95bf1c2144e67aff7a8b50e6cef"
            ],
            "version": "==2019.9.11"
        },
        "chardet": {
            "hashes": [
                "sha256:84ab92ed1c4d4f16916e05906b6b75a6c0fb5db821cc65e70cbd64a3e2a5eaae",
                "sha256:fc323ffcaeaed0e0a02bf4d117757b98aed530d9ed4531e3e15460124c106691"
            ],
            "version": "==3.0.4"
        },
        "docutils": {
            "hashes": [
                "sha256:6c4f696463b79f1fb8ba0c594b63840ebd41f059e92b31957c46b74a4599b6d0",
                "sha256:9e4d7ecfc600058e07ba661411a2b7de2fd0fafa17d1a7f7361cd47b1175c827",
                "sha256:a2aeea129088da402665e92e0b25b04b073c04b2dce4ab65caaa38b7ce2e1a99"
            ],
            "version": "==0.15.2"
        },
        "idna": {
            "hashes": [
                "sha256:c357b3f628cf53ae2c4c05627ecc484553142ca23264e593d327bcde5e9c3407",
                "sha256:ea8b7f6188e6fa117537c3df7da9fc686d485087abf6ac197f9c46432f7e4a3c"
            ],
            "version": "==2.8"
        },
        "pkginfo": {
            "hashes": [
                "sha256:7424f2c8511c186cd5424bbf31045b77435b37a8d604990b79d4e70d741148bb",
                "sha256:a6d9e40ca61ad3ebd0b72fbadd4fba16e4c0e4df0428c041e01e06eb6ee71f32"
            ],
            "version": "==1.5.0.1"
        },
        "pygments": {
            "hashes": [
                "sha256:71e430bc85c88a430f000ac1d9b331d2407f681d6f6aec95e8bcfbc3df5b0127",
                "sha256:881c4c157e45f30af185c1ffe8d549d48ac9127433f2c380c24b84572ad66297"
            ],
            "version": "==2.4.2"
        },
        "readme-renderer": {
            "hashes": [
                "sha256:bb16f55b259f27f75f640acf5e00cf897845a8b3e4731b5c1a436e4b8529202f",
                "sha256:c8532b79afc0375a85f10433eca157d6b50f7d6990f337fa498c96cd4bfc203d"
            ],
            "version": "==24.0"
        },
        "requests": {
            "hashes": [
                "sha256:11e007a8a2aa0323f5a921e9e6a2d7e4e67d9877e85773fba9ba6419025cbeb4",
                "sha256:9cf5292fcd0f598c671cfc1e0d7d1a7f13bb8085e9a590f48c010551dc6c4b31"
            ],
            "index": "pypi",
            "version": "==2.22.0"
        },
        "requests-toolbelt": {
            "hashes": [
                "sha256:380606e1d10dc85c3bd47bf5a6095f815ec007be7a8b69c878507068df059e6f",
                "sha256:968089d4584ad4ad7c171454f0a5c6dac23971e9472521ea3b6d49d610aa6fc0"
            ],
            "version": "==0.9.1"
        },
        "six": {
            "hashes": [
                "sha256:3350809f0555b11f552448330d0b52d5f24c91a322ea4a15ef22629740f3761c",
                "sha256:d16a0141ec1a18405cd4ce8b4613101da75da0e9a7aec5bdd4fa804d0e0eba73"
            ],
            "version": "==1.12.0"
        },
        "tqdm": {
            "hashes": [
                "sha256:abc25d0ce2397d070ef07d8c7e706aede7920da163c64997585d42d3537ece3d",
                "sha256:dd3fcca8488bb1d416aa7469d2f277902f26260c45aa86b667b074cd44b3b115"
            ],
            "version": "==4.36.1"
        },
        "twine": {
            "hashes": [
                "sha256:5319dd3e02ac73fcddcd94f035b9631589ab5d23e1f4699d57365199d85261e1",
                "sha256:9fe7091715c7576df166df8ef6654e61bada39571783f2fd415bdcba867c6993"
            ],
            "index": "pypi",
            "version": "==2.0.0"
        },
        "urllib3": {
            "hashes": [
                "sha256:3de946ffbed6e6746608990594d08faac602528ac7015ac28d33cee6a45b7398",
                "sha256:9a107b99a5393caf59c7aa3c1249c16e6879447533d0887f4336dde834c7be86"
            ],
            "markers": "python_version >= '3.4'",
            "version": "==1.25.6"
        },
        "webencodings": {
            "hashes": [
                "sha256:a0af1213f3c2226497a97e2b3aa01a7e4bee4f403f95be16fc9acd2947514a78",
                "sha256:b36a1c245f2d304965eb4e0a82848379241dc04b865afcc4aab16748587e1923"
            ],
            "version": "==0.5.1"
        }
    }
}<|MERGE_RESOLUTION|>--- conflicted
+++ resolved
@@ -1,11 +1,7 @@
 {
     "_meta": {
         "hash": {
-<<<<<<< HEAD
-            "sha256": "bc8ce4a2f6f6b13cfb6f7468b71532332000fcbf143ab6db61e0501765050ee4"
-=======
-            "sha256": "ab9f4f339c7b0056241250c899ef748bddb14d6399dd5699a2d312e902cfa1c2"
->>>>>>> 22add7b3
+            "sha256": "3f2f49a3c041a6d463f3cee26010bb830e895b78ec03f367570342fd8ff47aec"
         },
         "pipfile-spec": 6,
         "requires": {
@@ -54,28 +50,12 @@
             ],
             "version": "==1.10"
         },
-<<<<<<< HEAD
-        "asn1crypto": {
-            "hashes": [
-                "sha256:0b199f211ae690df3db4fd6c1c4ff976497fb1da689193e368eedbadc53d9292",
-                "sha256:bca90060bd995c3f62c4433168eab407e44bdbdb567b3f3a396a676c1a4c4a3f"
-            ],
-            "version": "==1.0.1"
-        },
-        "attrs": {
-            "hashes": [
-                "sha256:ec20e7a4825331c1b5ebf261d111e16fa9612c1f7a5e1f884f12bd53a664dfd2",
-                "sha256:f913492e1663d3c36f502e5e9ba6cd13cf19d7fab50aa13239e420fef95e1396"
-            ],
-            "version": "==19.2.0"
-=======
         "attrs": {
             "hashes": [
                 "sha256:08a96c641c3a74e44eb59afb61a24f2cb9f4d7188748e76ba4bb5edfa3cb7d1c",
                 "sha256:f7b7ce16570fe9965acd6d30101a28f62fb4a7f9e926b3bbc9b61f8b04247e72"
             ],
             "version": "==19.3.0"
->>>>>>> 22add7b3
         },
         "automat": {
             "hashes": [
@@ -86,19 +66,11 @@
         },
         "awscli": {
             "hashes": [
-<<<<<<< HEAD
-                "sha256:fd36ce4bd9f2e18f45c2d758e83b824950f4dc5017dc77a1a87ffeaae23307ae",
-                "sha256:fd46444772f129f407f1c818be546200cc3aef4332fdf6cf7c378b42acb631bc"
-            ],
-            "index": "pypi",
-            "version": "==1.16.254"
-=======
-                "sha256:5bf4c3c1bf778b51bff346ed97a5cc608bf0b4bf4bbdbffa99dc8e790fc30e57",
-                "sha256:e65a521d8d2ec2020f9360cabc6d600081edcc3ecb6231f7c8cf1bef84afe190"
-            ],
-            "index": "pypi",
-            "version": "==1.16.272"
->>>>>>> 22add7b3
+                "sha256:4a75cb44dc3dab14bc9bdb0d2731c37a5026bf0afa4acb620fec72c74e62915a",
+                "sha256:90b0b3e91a900e4569bc47f29769522337c46ff50e35f9e4a41830fdb425f000"
+            ],
+            "index": "pypi",
+            "version": "==1.16.273"
         },
         "boto": {
             "hashes": [
@@ -110,31 +82,17 @@
         },
         "boto3": {
             "hashes": [
-<<<<<<< HEAD
-                "sha256:2efd0a9647ef8fd7bf9fbbfdeb77007050258aa39914569c689bdf9cc288cdc1",
-                "sha256:331b82e878f524be11c10d866a68b123b1c5e892d218a8250de10bf11cb14402"
-            ],
-            "version": "==1.9.244"
+                "sha256:08d949fede71c14db8b9b638edaa13831d79daed84e2da27750629fd606bdb57",
+                "sha256:4d7c2cc266917cd0ff7e5e039158de80991e21696a2e8bf85201de2d06d7ceea"
+            ],
+            "version": "==1.10.9"
         },
         "botocore": {
             "hashes": [
-                "sha256:7b75482156ef93e7a463f80411dc76fc868cd9fb1dedf03250cec98f8459d765",
-                "sha256:e43e7d19f203d572f78c18a6a16cb87bbea10bc0543e0285f7b6a35d0c825bb6"
-            ],
-            "version": "==1.12.244"
-=======
-                "sha256:16425b461149e57cecf1afef53382f187ed325dddb764b1047aa47f78197d9e2",
-                "sha256:593f67dcf6417b8c39641236761604cf47134bc27c25ef4d7c3d22da824e2c05"
-            ],
-            "version": "==1.10.8"
-        },
-        "botocore": {
-            "hashes": [
-                "sha256:5cc7e0bfa41eb2789674485fdda62ce44ff5e3fee8accb4e0ef317ebdf1a319a",
-                "sha256:b565ce26203ce94fc94f8056951fedc16e1e0b02d1fbdbf8dca420e1fbe05d81"
-            ],
-            "version": "==1.13.8"
->>>>>>> 22add7b3
+                "sha256:61ad58e737e7a5d61308599606cd5a435cc3b97eb7fa693f99663c91bf1706d1",
+                "sha256:8cb038c110822681925a1f5d9005dc2bbc4259fff89d4abfaaf803a3489d0ee3"
+            ],
+            "version": "==1.13.9"
         },
         "btrees": {
             "hashes": [
@@ -448,10 +406,10 @@
         },
         "google-auth": {
             "hashes": [
-                "sha256:0f7c6a64927d34c1a474da92cfc59e552a5d3b940d3266606c6a28b72888b9e4",
-                "sha256:20705f6803fd2c4d1cc2dcb0df09d4dfcb9a7d51fd59e94a3a28231fd93119ed"
-            ],
-            "version": "==1.6.3"
+                "sha256:8b67e34a07055b9785948ff9d3e044f93be9019f4f69711b04450087ae150817",
+                "sha256:cf60c71698f90177e044c8df1e2915a6da372a99d2af0e236d76c426aaf4f114"
+            ],
+            "version": "==1.7.0"
         },
         "google-cloud-pubsub": {
             "hashes": [
@@ -478,42 +436,6 @@
         },
         "grpcio": {
             "hashes": [
-<<<<<<< HEAD
-                "sha256:0302331e014fc4bac028b6ad480b33f7abfe20b9bdcca7be417124dda8f22115",
-                "sha256:0aa0cce9c5eb1261b32173a20ed42b51308d55ce28ecc2021e868b3cb90d9503",
-                "sha256:0c83947575300499adbc308e986d754e7f629be0bdd9bea1ffdd5cf76e1f1eff",
-                "sha256:0ca26ff968d45efd4ef73447c4d4b34322ea8c7d06fbb6907ce9e5db78f1bbcb",
-                "sha256:0cf80a7955760c2498f8821880242bb657d70998065ff0d2a082de5ffce230a7",
-                "sha256:0d40706e57d9833fe0e023a08b468f33940e8909affa12547874216d36bba208",
-                "sha256:11872069156de34c6f3f9a1deb46cc88bc35dfde88262c4c73eb22b39b16fc55",
-                "sha256:16065227faae0ab0abf1789bfb92a2cd2ab5da87630663f93f8178026da40e0d",
-                "sha256:1e33778277685f6fabb22539136269c87c029e39b6321ef1a639b756a1c0a408",
-                "sha256:2b16be15b1ae656bc7a36642b8c7045be2dde2048bb4b67478003e9d9db8022a",
-                "sha256:3701dfca3ada27ceef0d17f728ce9dfef155ed20c57979c2b05083082258c6c1",
-                "sha256:41912ecaf482abf2de74c69f509878f99223f5dd6b2de1a09c955afd4de3cf9b",
-                "sha256:4332cbd20544fe7406910137590f38b5b3a1f6170258e038652cf478c639430f",
-                "sha256:44068ecbdc6467c2bff4d8198816c8a2701b6dd1ec16078fceb6adc7c1f577d6",
-                "sha256:53115960e37059420e2d16a4b04b00dd2ab3b6c3c67babd01ffbfdcd7881a69b",
-                "sha256:6e7027bcd4070414751e2a5e60706facb98a1fc636497c9bac5442fe37b8ae6b",
-                "sha256:6ff57fb2f07b7226b5bec89e8e921ea9bd220f35f11e094f2ba38f09eecd49c6",
-                "sha256:73240e244d7644654bbda1f309f4911748b6a1804b7a8897ddbe8a04c90f7407",
-                "sha256:785234bbc469bc75e26c868789a2080ffb30bd6e93930167797729889ad06b0b",
-                "sha256:82f9d3c7f91d2d1885631335c003c5d45ae1cd69cc0bc4893f21fef50b8151bc",
-                "sha256:86bdc2a965510658407a1372eb61f0c92f763fdfb2795e4d038944da4320c950",
-                "sha256:95e925b56676a55e6282b3de80a1cbad5774072159779c61eac02791dface049",
-                "sha256:96673bb4f14bd3263613526d1e7e33fdb38a9130e3ce87bf52314965706e1900",
-                "sha256:970014205e76920484679035b6fb4b16e02fc977e5aac4d22025da849c79dab9",
-                "sha256:ace5e8bf11a1571f855f5dab38a9bd34109b6c9bc2864abf24a597598c7e3695",
-                "sha256:ad375f03eb3b9cb75a24d91eab8609e134d34605f199efc41e20dd642bdac855",
-                "sha256:b819c4c7dcf0de76788ce5f95daad6d4e753d6da2b6a5f84e5bb5b5ce95fddc4",
-                "sha256:c17943fd340cbd906db49f3f03c7545e5a66b617e8348b2c7a0d2c759d216af1",
-                "sha256:d21247150dea86dabd3b628d8bc4b563036db3d332b3f4db3c5b1b0b122cb4f6",
-                "sha256:d4d500a7221116de9767229ff5dd10db91f789448d85befb0adf5a37b0cd83b5",
-                "sha256:e2a942a3cfccbbca21a90c144867112698ef36486345c285da9e98c466f22b22",
-                "sha256:e983273dca91cb8a5043bc88322eb48e2b8d4e4998ff441a1ee79ced89db3909"
-            ],
-            "version": "==1.24.1"
-=======
                 "sha256:01cb705eafba1108e2a947ba0457da4f6a1e8142c729fc61702b5fdd11009eb1",
                 "sha256:0b5a79e29f167d3cd06faad6b15babbc2661066daaacf79373c3a8e67ca1fca1",
                 "sha256:1097a61a0e97b3580642e6e1460a3a1f1ba1815e2a70d6057173bcc495417076",
@@ -564,7 +486,6 @@
                 "sha256:f4cd049cb94d9f517b1cab5668a3b345968beba093bc79a637e671000b3540ec"
             ],
             "version": "==1.24.3"
->>>>>>> 22add7b3
         },
         "haversine": {
             "hashes": [
@@ -675,26 +596,6 @@
         },
         "numpy": {
             "hashes": [
-<<<<<<< HEAD
-                "sha256:05dbfe72684cc14b92568de1bc1f41e5f62b00f714afc9adee42f6311738091f",
-                "sha256:0d82cb7271a577529d07bbb05cb58675f2deb09772175fab96dc8de025d8ac05",
-                "sha256:10132aa1fef99adc85a905d82e8497a580f83739837d7cbd234649f2e9b9dc58",
-                "sha256:12322df2e21f033a60c80319c25011194cd2a21294cc66fee0908aeae2c27832",
-                "sha256:16f19b3aa775dddc9814e02a46b8e6ae6a54ed8cf143962b4e53f0471dbd7b16",
-                "sha256:3d0b0989dd2d066db006158de7220802899a1e5c8cf622abe2d0bd158fd01c2c",
-                "sha256:438a3f0e7b681642898fd7993d38e2bf140a2d1eafaf3e89bb626db7f50db355",
-                "sha256:5fd214f482ab53f2cea57414c5fb3e58895b17df6e6f5bca5be6a0bb6aea23bb",
-                "sha256:73615d3edc84dd7c4aeb212fa3748fb83217e00d201875a47327f55363cef2df",
-                "sha256:7bd355ad7496f4ce1d235e9814ec81ee3d28308d591c067ce92e49f745ba2c2f",
-                "sha256:7d077f2976b8f3de08a0dcf5d72083f4af5411e8fddacd662aae27baa2601196",
-                "sha256:a4092682778dc48093e8bda8d26ee8360153e2047826f95a3f5eae09f0ae3abf",
-                "sha256:b458de8624c9f6034af492372eb2fee41a8e605f03f4732f43fc099e227858b2",
-                "sha256:e70fc8ff03a961f13363c2c95ef8285e0cf6a720f8271836f852cc0fa64e97c8",
-                "sha256:ee8e9d7cad5fe6dde50ede0d2e978d81eafeaa6233fb0b8719f60214cf226578",
-                "sha256:f4a4f6aba148858a5a5d546a99280f71f5ee6ec8182a7d195af1a914195b21a2"
-            ],
-            "version": "==1.17.2"
-=======
                 "sha256:0b0dd8f47fb177d00fa6ef2d58783c4f41ad3126b139c91dd2f7c4b3fdf5e9a5",
                 "sha256:25ffe71f96878e1da7e014467e19e7db90ae7d4e12affbc73101bcf61785214e",
                 "sha256:26efd7f7d755e6ca966a5c0ac5a930a87dbbaab1c51716ac26a38f42ecc9bc4b",
@@ -718,7 +619,6 @@
                 "sha256:ffca69e29079f7880c5392bf675eb8b4146479d976ae1924d01cd92b04cccbcc"
             ],
             "version": "==1.17.3"
->>>>>>> 22add7b3
         },
         "parsel": {
             "hashes": [
@@ -748,37 +648,6 @@
         },
         "pillow": {
             "hashes": [
-<<<<<<< HEAD
-                "sha256:00fdeb23820f30e43bba78eb9abb00b7a937a655de7760b2e09101d63708b64e",
-                "sha256:01f948e8220c85eae1aa1a7f8edddcec193918f933fb07aaebe0bfbbcffefbf1",
-                "sha256:08abf39948d4b5017a137be58f1a52b7101700431f0777bec3d897c3949f74e6",
-                "sha256:099a61618b145ecb50c6f279666bbc398e189b8bc97544ae32b8fcb49ad6b830",
-                "sha256:2c1c61546e73de62747e65807d2cc4980c395d4c5600ecb1f47a650c6fa78c79",
-                "sha256:2ed9c4f694861642401f27dc3cb99772be67cd190e84845c749dae0a06c3bfae",
-                "sha256:338581b30b908e111be578f0297255f6b57a51358cd16fa0e6f664c9a1f88bff",
-                "sha256:38c7d48a21cd06fdeee93987147b9b1c55b73b4cfcbf83240568bfbd5adee447",
-                "sha256:43fd026f613c8e48a25eba1a92f4d2ad7f3903c95d8c33a11611a7717d2ab654",
-                "sha256:4548236844327a718ce3bb182ab32a16fa2050c61e334e959f554cac052fb0df",
-                "sha256:5090857876c58885cfa388dc649e5db30aae98a068c26f3fd0ac9d7d9a4d9572",
-                "sha256:5bbba34f97a26a93f5e8dec469ca4ddd712451418add43da946dbaed7f7a98d2",
-                "sha256:65a28969a025a0eb4594637b6103201dc4ed2a9508bdab56ac33e43e3081c404",
-                "sha256:892bb52b70bd5ea9dbbc3ac44f38e84f5a04e9d8b1bff48159d96cb795b81159",
-                "sha256:8a9becd5cbd5062f973bcd2e7bc79483af310222de112b6541f8af1f93a3cc42",
-                "sha256:972a7aaeb7c4a2795b52eef52ee991ef040b31009f36deca6207a986607b55f3",
-                "sha256:97b119c436bfa96a92ac2ca525f7025836d4d4e64b1c9f9eff8dbaf3ff1d86f3",
-                "sha256:9ba37698e242223f8053cc158f130aee046a96feacbeab65893dbe94f5530118",
-                "sha256:b1b0e1f626a0f079c0d3696db70132fb1f29aa87c66aecb6501a9b8be64ce9f7",
-                "sha256:c14c1224fd1a5be2733530d648a316974dbbb3c946913562c6005a76f21ca042",
-                "sha256:c79a8546c48ae6465189e54e3245a97ddf21161e33ff7eaa42787353417bb2b6",
-                "sha256:ceb76935ac4ebdf6d7bc845482a4450b284c6ccfb281e34da51d510658ab34d8",
-                "sha256:e22bffaad04b4d16e1c091baed7f2733fc1ebb91e0c602abf1b6834d17158b1f",
-                "sha256:ec883b8e44d877bda6f94a36313a1c6063f8b1997aa091628ae2f34c7f97c8d5",
-                "sha256:f1baa54d50ec031d1a9beb89974108f8f2c0706f49798f4777df879df0e1adb6",
-                "sha256:f53a5385932cda1e2c862d89460992911a89768c65d176ff8c50cddca4d29bed"
-            ],
-            "index": "pypi",
-            "version": "==6.2.0"
-=======
                 "sha256:047d9473cf68af50ac85f8ee5d5f21a60f849bc17d348da7fc85711287a75031",
                 "sha256:0f66dc6c8a3cc319561a633b6aa82c44107f12594643efa37210d8c924fc1c71",
                 "sha256:12c9169c4e8fe0a7329e8658c7e488001f6b4c8e88740e76292c2b857af2e94c",
@@ -818,7 +687,6 @@
                 "sha256:457238bc55ce864547cc8fe45f9dbfd0161b9d27d94f2eb313cc28f3b9145186"
             ],
             "version": "==0.1.15"
->>>>>>> 22add7b3
         },
         "protobuf": {
             "hashes": [
@@ -964,11 +832,11 @@
         },
         "python-dateutil": {
             "hashes": [
-                "sha256:73ebfe9dbf22e832286dafa60473e4cd239f8592f699aa5adaf10050e6e1823c",
-                "sha256:75bb3f31ea686f1197762692a9ee6a7550b59fc6ca3a1f4b5d7e32fb98e2da2a"
-            ],
-            "index": "pypi",
-            "version": "==2.8.1"
+                "sha256:7e6584c74aeed623791615e26efd690f29817a27c73085b78e4bad02493df2fb",
+                "sha256:c89805f6f4d64db21ed966fda138f8a5ed7a4fdbc1a8ee329ce1b74e3c74da9e"
+            ],
+            "index": "pypi",
+            "version": "==2.8.0"
         },
         "python-dotenv": {
             "hashes": [
@@ -1307,10 +1175,10 @@
         },
         "tqdm": {
             "hashes": [
-                "sha256:abc25d0ce2397d070ef07d8c7e706aede7920da163c64997585d42d3537ece3d",
-                "sha256:dd3fcca8488bb1d416aa7469d2f277902f26260c45aa86b667b074cd44b3b115"
-            ],
-            "version": "==4.36.1"
+                "sha256:94d2a64582150f503a294b3b8889413e7e56d6043473d6a5672d46185b043902",
+                "sha256:fca09992116d6dc3ad9789cf601a254081eb40d5c14c1863ab6cd10e15c2cb26"
+            ],
+            "version": "==4.37.0"
         },
         "twine": {
             "hashes": [
