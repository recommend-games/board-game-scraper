{
    "_meta": {
        "hash": {
<<<<<<< HEAD
            "sha256": "f2e73ed394d66d2e4c22807812c0fd81d81de543d71081f588c8719ae4381bea"
=======
            "sha256": "7f9385937964a0023799713b9780741cd92dc55556d6bf58bace3f0f1c34c6db"
>>>>>>> 8d21f4e5
        },
        "pipfile-spec": 6,
        "requires": {
            "python_version": "3.7"
        },
        "sources": [
            {
                "name": "pypi",
                "url": "https://pypi.org/simple",
                "verify_ssl": true
            }
        ]
    },
    "default": {
        "affinegap": {
            "hashes": [
                "sha256:2ef942b6025a5641a720fb3a65814aed178df65bd9dd522ce371187b797e7e8d",
                "sha256:710693c15a1f32a548fdd3678b26bfd1a2eb724de187b5f52786649d0a148d67",
                "sha256:7bfe49431582bc650b820f1de1528188ad52c3c4a00c5990eaa37b52f95ec9c8",
                "sha256:83def6c1ce570a620da4fed1116d0f98d2cb9a93da9d87f4298fe4328744e507",
                "sha256:84725707a7823b04ae8684617f3528d1a24d6d07c0711107709cb3eb334c6c6e",
                "sha256:944208004be5296db95d196e3a60796facfa74b0aef13e0b046dd1abe978296d",
                "sha256:a2378ac1f98136cb6cb08556f4242fb254b12812c8db37ee3ff5e9b3093f193e",
                "sha256:b0d065cd4c3a2320d756d5cc10f5af4e21fd6de9aa901f73ea277c51247afee9",
                "sha256:d1058e72a799e48ce782622b441adc1dfc42f0bf8a817efd97e4bcf9c763c703",
                "sha256:da55c07b6c913cf90419d5780d8aacc051c263a9ff1b93072079a16e742b9bbd"
            ],
            "version": "==1.11"
        },
        "attrs": {
            "hashes": [
                "sha256:08a96c641c3a74e44eb59afb61a24f2cb9f4d7188748e76ba4bb5edfa3cb7d1c",
                "sha256:f7b7ce16570fe9965acd6d30101a28f62fb4a7f9e926b3bbc9b61f8b04247e72"
            ],
            "version": "==19.3.0"
        },
        "automat": {
            "hashes": [
                "sha256:7979803c74610e11ef0c0d68a2942b152df52da55336e0c9d58daf1831cbdf33",
                "sha256:b6feb6455337df834f6c9962d6ccf771515b7d939bca142b29c20c2376bc6111"
            ],
            "version": "==20.2.0"
        },
        "awscli": {
            "hashes": [
<<<<<<< HEAD
                "sha256:559801f89b45201475e6eda8578b35f08e2681372386dc25d261ab1d85569e11",
                "sha256:f5bc53025ece68040dabff2762c669a5dd8cd7fef27c69d1acbbc86d7fb9c08b"
            ],
            "index": "pypi",
            "version": "==1.18.43"
=======
                "sha256:b9cf7c4b90dff10886097d8bb3259822ca06d3f2a4c0014b155d246b4517df76",
                "sha256:d863435d80741a46d09b22c928fa338ad552b1668b53319689f227167d5a25d1"
            ],
            "index": "pypi",
            "version": "==1.18.39"
>>>>>>> 8d21f4e5
        },
        "boto": {
            "hashes": [
                "sha256:147758d41ae7240dc989f0039f27da8ca0d53734be0eb869ef16e3adcfa462e8",
                "sha256:ea0d3b40a2d852767be77ca343b58a9e3a4b00d9db440efb8da74b4e58025e5a"
            ],
            "index": "pypi",
            "version": "==2.49.0"
        },
        "boto3": {
            "hashes": [
<<<<<<< HEAD
                "sha256:1a6a3d95d20cacd677e2af5cbff7027abea35b78f1b8126388ef7fa517655cfe",
                "sha256:bb0962faea24242a3105f6341537f9e19ee45aa07a9b62a6ffa274ada33280df"
            ],
            "version": "==1.12.43"
        },
        "botocore": {
            "hashes": [
                "sha256:3b315934b20d7e4e3398a74fd90ea73622e0c1f609942ae0209506a041ae257f",
                "sha256:9721e7b413e3b1b2b7670940e89d0088d1b83bd54cae1ccfe7305eb2e9361c17"
            ],
            "version": "==1.15.43"
=======
                "sha256:970bd7b332e73d7b51077ed36772c634811b38c81b0cc6ed0f910e50d7ebadf8",
                "sha256:cdd79a3a7bbe1f33a365f0acfcc75c4405b482b3eb9ce3f4e6b16c418e201ac3"
            ],
            "version": "==1.12.39"
        },
        "botocore": {
            "hashes": [
                "sha256:94232b44e1540b7e043e220bd43f855400d0a243e926b26b3fb72994e971d518",
                "sha256:e20ba56476b1031ce5ac8e22b59dabc75bd0e03231f124ed6b9ff99fe0b0c96b"
            ],
            "version": "==1.15.39"
>>>>>>> 8d21f4e5
        },
        "btrees": {
            "hashes": [
                "sha256:0ed62e790a114ebbf4d6677537687c5c29264210abe4467f49e9bd4c5d6f1170",
                "sha256:1be6ee6d87e2093e09ab51dc56292bda88be722b1c41ce77bb9a7c10ef2ca808",
                "sha256:2304588cd0079c6d25543dc7bdfcafbeba07f85a534c3177e207b2fd8b2f4ef3",
                "sha256:245160e37f6102e0d1146fc9f811e57c3d5a5ec5e0b1961f5906e9972ff53d1d",
                "sha256:2c16d24a39c8f2289b182a99d2717d435f862a6ff6d63081c6dd5b636b6ba456",
                "sha256:2d6d5cdd0fe7d93eb8761c6dc3b25148c7c0e737b2987008c713ef15bf3bec64",
                "sha256:2f019bda00e9758d62518011974ef7403351dc54b4235f8b8d51f1246fe23449",
                "sha256:33dc7cef958c83454245ac170a95920592bea7d42eee35b9eda4d30933e930f4",
                "sha256:436f616eb7b677279ff5124c3d3635f6177bea0a8811d820156be325985c7998",
                "sha256:51eda1e8b59b2d30d38cc680cd586fff81766058557181c4c11f02130a8145c9",
                "sha256:5a15db42ea3844148d9db229ef4e81d5d972cbd34f54d648a0f313cdf838ea21",
                "sha256:66d96cb32dd279f04334f4823ba006458831c58c3b09b4e1e82071a29f0e5ca4",
                "sha256:6dabf85a930337ebc379a873c8edc53cbf42e93bead7887463df080154d48567",
                "sha256:6e3f59c2b22c7186beac13960481b396797701e9daa6e87bb7eac769555f818e",
                "sha256:721f75a0808ed80cd3fbe7a24289956bd8b7553fefa3186505a88b7d895faea1",
                "sha256:7518233bc5ff3c6d91dc22253e132678fe3ac6bc784c8abf5e23ee44b6b689e8",
                "sha256:78db6b07499e76585eef30f96ef6d2240a6c65adbf7961bde6a75af5f314d03f",
                "sha256:79a617e445863168b18f0aa0716d73534f73d69b122af8ee754a4f7367e20deb",
                "sha256:7a27fd62622f9050a0ab68d0cfda56059c7216f828b7e11ed64237a6dcb1aad3",
                "sha256:7ce4a5eb5c135bcb5c06b5bd1ca6fd7fd39d8631306182307ed8bc30d3033846",
                "sha256:7d2e209882b4bc679072fad26121475a6afa0b301ab11276f0ffe5e1095098bc",
                "sha256:8139ce67347cae9febb60ca3bcdf428d2799d70b01b3e2984f67c44dcd37d566",
                "sha256:8a61cc6e9f27582f3b163ca8cdd736f48316215b947a5c9d88326a2fa13e0f4e",
                "sha256:8d3157a4334458fc42a58b2d552071d4e3e2a23d89ac98c868bb43f0386049d6",
                "sha256:975bf01b7494a580f272c40ae3b0b3961973ad4f5d237ba5d790163b151c8b69",
                "sha256:9bb5ab6314c827bf1ef4898664e45f2f5cd2d69e6b1f221a975d90e71470b4cd",
                "sha256:a531d4a71a1362fcd41dfb9dae20277f134f90b701c7e5ab8584a2a89619c14f",
                "sha256:a9b10e24c3e54ae036cd00cf21ea7d8c76a64f0a9bd497404ef1090b8a5b899e",
                "sha256:a9ccf59ed398592fea43c2c7428b35823e80269f075de058ef00234f6015a9d0",
                "sha256:ab72103186da7d64f460f40823180f4bd2408b315f7f1cd564f4c10b0ee65982",
                "sha256:b0ef13f42392af7d77ee32ec101d8f545b186a61f3415f0fcd72f440ff614e31",
                "sha256:b50ebcb7c524c88867e87abfd4a958faa005ed13101fb976613cd2e67241d21b",
                "sha256:b91e5d4495a6a5f7b2d7c61785cb670e1329e10cfc5a0e2c5a924bb4d1a65bc4",
                "sha256:bfa8c2e95b67af53df9a4a9eea3485452a3242a3cab3f9fdb97952b2729c1202",
                "sha256:c31ea09e88faf272bd1c730b8f38a8ca5cc38fd550fa7a48bf69a7bd753e8c96",
                "sha256:c769f1f1b5360ce9263c710ec5c18ee8c29f84d7702fba1959fa48db515ac2b0",
                "sha256:c7c9fae118fd137826366ebafe94225d2e3c3c01b37511226e7166aa03eb79ef",
                "sha256:caf0d93e51bd21bfd7bd3535f177d4b94dcc3c3fe32e41ed2a02c7b1f0a3e3cd",
                "sha256:d58cd77a5dda0f9ae1ebb2e20f6ae90b0a6c940afb5575c02af380c3def69d10",
                "sha256:ebc7325cd03e46c74917852d47872c84523653458de4ce480f36c1faada0300e",
                "sha256:fac25bb42d0b346ef0c4add013e7690133e4921c242ab8323a6680b83a55ea06"
            ],
            "version": "==4.7.2"
<<<<<<< HEAD
=======
        },
        "bz2file": {
            "hashes": [
                "sha256:64c1f811e31556ba9931953c8ec7b397488726c63e09a4c67004f43bdd28da88"
            ],
            "version": "==0.98"
>>>>>>> 8d21f4e5
        },
        "cachetools": {
            "hashes": [
                "sha256:1d057645db16ca7fe1f3bd953558897603d6f0b9c51ed9d11eb4d071ec4e2aab",
                "sha256:de5d88f87781602201cde465d3afe837546663b168e8b39df67411b0bf10cefc"
            ],
            "version": "==4.1.0"
        },
        "categorical-distance": {
            "hashes": [
                "sha256:802de09418307fae8bc91eddb3db791825ce3846f3135a2bdd508adf5df66c44",
                "sha256:ae5eaf72048cb4253f6b851f0594a001643574dffc014d03445f9c7c30543a3e",
                "sha256:fb239cebc09e8355476573dd856e599407a81da962d79196b86f6c1b5006334d"
            ],
            "version": "==1.9"
        },
        "certifi": {
            "hashes": [
                "sha256:1d987a998c75633c40847cc966fcf5904906c920a7f17ef374f5aa4282abd304",
                "sha256:51fcb31174be6e6664c5f69e3e1691a2d72a1a12e90f872cbdb1567eb47b6519"
            ],
            "version": "==2020.4.5.1"
        },
        "cffi": {
            "hashes": [
                "sha256:001bf3242a1bb04d985d63e138230802c6c8d4db3668fb545fb5005ddf5bb5ff",
                "sha256:00789914be39dffba161cfc5be31b55775de5ba2235fe49aa28c148236c4e06b",
                "sha256:028a579fc9aed3af38f4892bdcc7390508adabc30c6af4a6e4f611b0c680e6ac",
                "sha256:14491a910663bf9f13ddf2bc8f60562d6bc5315c1f09c704937ef17293fb85b0",
                "sha256:1cae98a7054b5c9391eb3249b86e0e99ab1e02bb0cc0575da191aedadbdf4384",
                "sha256:2089ed025da3919d2e75a4d963d008330c96751127dd6f73c8dc0c65041b4c26",
                "sha256:2d384f4a127a15ba701207f7639d94106693b6cd64173d6c8988e2c25f3ac2b6",
                "sha256:337d448e5a725bba2d8293c48d9353fc68d0e9e4088d62a9571def317797522b",
                "sha256:399aed636c7d3749bbed55bc907c3288cb43c65c4389964ad5ff849b6370603e",
                "sha256:3b911c2dbd4f423b4c4fcca138cadde747abdb20d196c4a48708b8a2d32b16dd",
                "sha256:3d311bcc4a41408cf5854f06ef2c5cab88f9fded37a3b95936c9879c1640d4c2",
                "sha256:62ae9af2d069ea2698bf536dcfe1e4eed9090211dbaafeeedf5cb6c41b352f66",
                "sha256:66e41db66b47d0d8672d8ed2708ba91b2f2524ece3dee48b5dfb36be8c2f21dc",
                "sha256:675686925a9fb403edba0114db74e741d8181683dcf216be697d208857e04ca8",
                "sha256:7e63cbcf2429a8dbfe48dcc2322d5f2220b77b2e17b7ba023d6166d84655da55",
                "sha256:8a6c688fefb4e1cd56feb6c511984a6c4f7ec7d2a1ff31a10254f3c817054ae4",
                "sha256:8c0ffc886aea5df6a1762d0019e9cb05f825d0eec1f520c51be9d198701daee5",
                "sha256:95cd16d3dee553f882540c1ffe331d085c9e629499ceadfbda4d4fde635f4b7d",
                "sha256:99f748a7e71ff382613b4e1acc0ac83bf7ad167fb3802e35e90d9763daba4d78",
                "sha256:b8c78301cefcf5fd914aad35d3c04c2b21ce8629b5e4f4e45ae6812e461910fa",
                "sha256:c420917b188a5582a56d8b93bdd8e0f6eca08c84ff623a4c16e809152cd35793",
                "sha256:c43866529f2f06fe0edc6246eb4faa34f03fe88b64a0a9a942561c8e22f4b71f",
                "sha256:cab50b8c2250b46fe738c77dbd25ce017d5e6fb35d3407606e7a4180656a5a6a",
                "sha256:cef128cb4d5e0b3493f058f10ce32365972c554572ff821e175dbc6f8ff6924f",
                "sha256:cf16e3cf6c0a5fdd9bc10c21687e19d29ad1fe863372b5543deaec1039581a30",
                "sha256:e56c744aa6ff427a607763346e4170629caf7e48ead6921745986db3692f987f",
                "sha256:e577934fc5f8779c554639376beeaa5657d54349096ef24abe8c74c5d9c117c3",
                "sha256:f2b0fa0c01d8a0c7483afd9f31d7ecf2d71760ca24499c8697aeb5ca37dc090c"
            ],
            "markers": "platform_python_implementation == 'CPython'",
            "version": "==1.14.0"
        },
        "chardet": {
            "hashes": [
                "sha256:84ab92ed1c4d4f16916e05906b6b75a6c0fb5db821cc65e70cbd64a3e2a5eaae",
                "sha256:fc323ffcaeaed0e0a02bf4d117757b98aed530d9ed4531e3e15460124c106691"
            ],
            "version": "==3.0.4"
        },
        "colorama": {
            "hashes": [
                "sha256:7d73d2a99753107a36ac6b455ee49046802e59d9d076ef8e47b61499fa29afff",
                "sha256:e96da0d330793e2cb9485e9ddfd918d456036c7149416295932478192f4436a1"
            ],
            "markers": "python_version != '3.4'",
            "version": "==0.4.3"
        },
        "constantly": {
            "hashes": [
                "sha256:586372eb92059873e29eba4f9dec8381541b4d3834660707faf8ba59146dfc35",
                "sha256:dd2fa9d6b1a51a83f0d7dd76293d734046aa176e384bf6e33b7e44880eb37c5d"
            ],
            "version": "==15.1.0"
        },
        "cryptography": {
            "hashes": [
                "sha256:01706e83707767a6c73aec2905f7f01a6b0f28953274262c7257244e1b6e6b41",
                "sha256:222dfaf1e5cd3ab9e6d3aa4c37488bfb011caba31d126d6f1bc978fbdef389ee",
                "sha256:2692dac7048ae82c21b8dfc9a60fe735604e872cf29f40edcc71f2755727ba56",
                "sha256:27cde10edf48282c1ad42a256dac706dca57ac84402e2b6fb35f398352bcba0a",
                "sha256:30cef1ade2b01dcdb4a83e05ac8bddd8292328eeb2a27438c7b67305b9f1b7cb",
                "sha256:43d0f9f30c4a479a1236aedaecf74acd9c4a16abeee1f0f5b95f7df70a96af7f",
                "sha256:4627d7c68a7faf103dfcc55c4deacfdc64b8333f476360bc32a759211ac4c292",
                "sha256:6da4eba9e4f13c67f2cf83d73d49e9978ae1bc4f7863cc8dd02cba4b2a20b6a1",
                "sha256:6df59400467cf7ce96a4913dbd0f0048975a6c0c187c8b94da26a3779c930669",
                "sha256:7928301d6a81823bc10f7aa84f9346d9535e9c33f402ce6781f40e1f6ec4f739",
                "sha256:90ebd0f7b637c2e12fc6bb8043a1dd0aefbd6692b31b18e661cac7bd1c097934",
                "sha256:91a9b087ef65243298d95f3b7633ed9181632810d66009c9c083e3f4f88adac2",
                "sha256:ac2e5fab056394361721fb4df6687c36d6551ac3b7c28c8d0bc32e5e91e56bbf",
                "sha256:ce0bd68b4b946bd4bcebc3d4d1325bf0e938e445ae18cedddd60e33dd85a368e",
                "sha256:d6492f53b3d9ca8919a6e008502dc8f1e7bd914b1bc4617de28bdefca7025cfe",
                "sha256:df831c2f4424c4be9f798d312ac857aadaceaeeb59485415db2b75ddcb35bf19",
                "sha256:e6c1dcd2df58a049c3fb42ffb7fd4faa981f2e2c21a2b7f48c8b860f9f439bde",
                "sha256:ed5abba023c90ec6a646da406dbe353faabcdae61b47744f9edc92128c132e73",
                "sha256:faed463d561065ad4b48c253f238fc2c21dddafe122fc9d4355c56b6c96603c2"
            ],
            "version": "==2.9.1"
        },
        "cssselect": {
            "hashes": [
                "sha256:f612ee47b749c877ebae5bb77035d8f4202c6ad0f0fc1271b3c18ad6c4468ecf",
                "sha256:f95f8dedd925fd8f54edb3d2dfb44c190d9d18512377d3c1e2388d16126879bc"
            ],
            "version": "==1.1.0"
        },
        "datetime-distance": {
            "hashes": [
                "sha256:7177a54a3555d4737626786f70a062e509f7c0014ba63fc26cd28263b8c64d68",
                "sha256:726e59483957f24c07caf7dcb92ab499d144c62b388e4d0d42a339a4e9cb0120",
                "sha256:93034ebadc7efb76c55789737c4e5d9f6aeaed4af6a672058b9c1f11a2118d4c"
            ],
            "version": "==0.1.3"
        },
        "dedupe": {
            "hashes": [
                "sha256:0e4c61adcb958d39666218a560a6231344974dd175df01bc40530e6975364a27",
                "sha256:1950dd7edb8ee21a9bfb48d2199c9e338d9b679b46b23a77db61685ac78fbe41",
                "sha256:27873c0d5b61a2c31f51143433dcbf24ba4b8cd040f1cf5699ce07d7daed0b80",
                "sha256:626f6a504b21f63a997a808c22250629a0caf1a8703a52f8ba36da9ebfaea7ce",
                "sha256:6ef9dd9be1e501710e4ee3439f57aa34bff953bb4f1defbaeaa4710084842ad9",
                "sha256:834162c9c63fff0cad3eeae4c26750643d9b21f9a4200debc4cdeab9b898013e",
                "sha256:8bdf4d638087ec3647716376d6a04771d1984ee3117a76cc4138e14dc36b9507",
                "sha256:8cae4aaedb6122ae8efbc4edf74a6c756c822e467821fb1060398e88c7685559",
                "sha256:ce80663663d9e7b3eb153d94d7d3823450842c4e802a1ae32dc49c985ca9ee09",
                "sha256:f1e89e92b92f9093c94bade724da39f8c116ceef12b348f0c4ad247c97435e6a"
            ],
            "index": "pypi",
            "version": "==2.0.0"
        },
        "dedupe-hcluster": {
            "hashes": [
                "sha256:142b17a8a530e321f7c1a06664eed355f6727beb8cfc69d2234a033bce32c0b3",
                "sha256:17dccc2a1266c749f9f59c0c0ca6299611d8061e5b173fce60335dc44aac0aef",
                "sha256:1a2e463cb6fd8bfab6debb6667472582599eedab48f804ef27cc851bbaaaf17a",
                "sha256:1fad1f1872ccd4dca8050cb2aed12843f8c0a014396152bc57ff433ae13a76df",
                "sha256:36863a1411852e860a31bd117e14ccc6ff7afd831d8e9caea2bd5444a1292642",
                "sha256:3aae8e94d153ebbae821bc5087aa8057a8bdc5cb08b95b31df7e9b9c62400b0e",
                "sha256:41f2b8d4b7fb9134a7a0466670d2cafebbd23a4caa9a8f856494aed40975d48d",
                "sha256:4719ff6a3081d147b410cbb7ce0939ea035cc9df45da39b07cbe1a9db1626ecb",
                "sha256:4b38658fe1a27bd3d30ebc97be3df6ab632b6db9335f363943b5fd7ac5156d63",
                "sha256:66222055954a354b1adb6f86c50e3277113315107556892b514dab248bc6ac83",
                "sha256:704e10cf65ca680129a91e3f2676df1101c904e969144dc1a430f476b71c3a87",
                "sha256:88a8c754b1f5fcd6bbe0b7e5f69c6102512f0a3236ab2502420b9d7719453201",
                "sha256:8a2644973790d22c4af27750205696a3bcb22b4fd3e5db67001cca2d268deb85",
                "sha256:a7de2b832645b1b1a91029f5f0f204c119bc42fb8c4b4e5d12c709d84bcbb59c",
                "sha256:b49ed0106cfdbfd0140442f139f8c408ec9e8fd64ad0f4b86da979c8b1ae79dd",
                "sha256:be185f5e84c061b4b4b0e57a34090c1a6c5295ffda505b9a3099ba7f12683aa2",
                "sha256:d33c3b44b3624804d8fa26e9587899723a4cadaef3df7d7b2d12190f3042252b",
                "sha256:e9e4b1b1ce94bca9e28da666694320f5201614d9089a8333e294295cc2b8c6c9",
                "sha256:f67f8981a37b6c995b2a2536f2a95a0b5f5bff09fbd26eeaf257920350bf64ef",
                "sha256:fcb8dee8783c08dc578b0b378d7b077c207e71a70c02c0d3a2776ee9a0cd7a66",
                "sha256:fd23a26c1eae4be891a53844eee27aa496ece5d96eb79253b525a7f83414d872",
                "sha256:fdd01749da997b167a03ac22c7ab51e2708a9f807c028dcb36848382512778c7"
            ],
            "version": "==0.3.8"
        },
        "dedupe-variable-datetime": {
            "hashes": [
                "sha256:096d4bb2b8b61217f75b396cea8bcfb5525a2a902110ac98db08cd4bdb32bcd9",
                "sha256:3af618c39471b046e634db5f0c4aae9e92d65217f03c5cdfc0657e6f7a42c416",
                "sha256:975e16104ff62d0eb941880292789a70299514886d6a5d8a07b3a6b89591247c"
            ],
            "version": "==0.1.5"
        },
        "docutils": {
            "hashes": [
                "sha256:6c4f696463b79f1fb8ba0c594b63840ebd41f059e92b31957c46b74a4599b6d0",
                "sha256:9e4d7ecfc600058e07ba661411a2b7de2fd0fafa17d1a7f7361cd47b1175c827",
                "sha256:a2aeea129088da402665e92e0b25b04b073c04b2dce4ab65caaa38b7ce2e1a99"
            ],
            "version": "==0.15.2"
        },
        "doublemetaphone": {
            "hashes": [
                "sha256:07cbd1f23cd8d392c1893c1e8fa99b0800ba05fbf6fa08a96aa43b6c719afd33",
                "sha256:0c3a03b6243ec06e5062c946c887ea585520cdfdbfec44907e58451afff60331",
                "sha256:224ef9ebc5cea206e1d8b4093b842300c6833d7336a23aa5ebca26f194c02b30",
                "sha256:22ee76f136ae69e611fe13fd017e6a075d3964cbcc57366ac21720d6b028e878",
                "sha256:22eedd48826fe78894471373e7ec10afe412183fc460710fa69394c76020273f",
                "sha256:2ad626894327725ef8caa431247c50516baf91aeb695ed05da3e2a1f6a985db5",
                "sha256:385727691f0506905a127c91f438f490b74109bc47540922f41850ade1466e9a",
                "sha256:3f6cad682880c10effa27232ed892aa59f8c7469ed7b9480b830cbad8ce45bf5",
                "sha256:49b4c23948eb42eb04f00625d3b7bdd61fbef114cd19432bbb81057cdffab173",
                "sha256:5251412948415c386d6b84a33b10dc4fa219f9af0f7c3db4871cb5e67b26477b",
                "sha256:59b287ba41a7036eab69b9bc543db14b5f340e0873c8e970e4231135eed217b6",
                "sha256:762d6518617ec1fe47950d25e20543992c2ff92156f1f3b21c0e16d9dc9123f1",
                "sha256:78695140d3e1038bfe20c632d077359b03430c815c56b3d7d59bf98efcff200f",
                "sha256:7ff841421e944aae343f43bb1ec35638b056e2a2be26a2cbbaa7328cf5fac07a",
                "sha256:80ba3cb7417366f302a18361b1bba9afda949ba94a49749962486b08361c6ac3",
                "sha256:9780be4e61a15d47342885e059af92bbdf8add8726d55736a22c6513eec06ce4",
                "sha256:97d875f6a4614318beb472c1018a7cd09f79d3f32ebf638cfe4953ca3f1ffbb5",
                "sha256:9919ffde7ee136aa2958dc5bf3ae07b5b884e2cee6d2971ef9dcd0623b9c1a92",
                "sha256:9fb0386738a10707781d97a6cbd6ed802c253f66ebd8187bc4b1f65957cb1763",
                "sha256:a8ace9d7f16df2dc4021d92a7405109c351cf6d49fa78927a034b6601811f585",
                "sha256:ac85b6757b28f5161b24c4aa25a923513a52edebedfa60158eed088ae468cf18",
                "sha256:ad45e266943cb8d7977d6dd3f883f9476669b38b6f0df3f1c521b36b8a2b0ed7",
                "sha256:b4ce654f8bb09b1e907e72154852fb2883a47944e2486b72ab9dc24c7aefeea2",
                "sha256:b782ba31d9a4a7686bbc97cbf1812a356dad54cb2bc65f74fa75632d4a74e050",
                "sha256:c1d934d41272244b5922dfcd550bd99d1ed5e1a08ad66fbc9a5aacb2bb510e02",
                "sha256:cfa00fd7346f21fb445d1fbad909dcd7b87760998ff3cfc909687288d9809b7f",
                "sha256:d3114830c92e7b0f96c236e86183cb791407346af6134fea721897315a524861",
                "sha256:dac17ba8a44f64ac786bea388c18514812c6a014200acaab10dd26fc418094b6",
                "sha256:dba0424dc37ae0391eabb5221b7f3a8a3ced31bf16e2ee34458dce32b906ffa4",
                "sha256:df6340497e96930971da36a996b0d4a8763aca906f39c0bbaab67dea336aac34",
                "sha256:e26c3cbd1d48af374ec0584cd4f14f15099a1230098398b7023b45977993cd73",
                "sha256:efffbab15fd0aa7ec70a260e53e990eee6472fa07894d221510cce1a5467253a",
                "sha256:fe6a44cdf94544fdfa71b31de69fd8c459453d7d7b01e4a272d4d4e4b9d63ae3"
            ],
            "version": "==0.1"
        },
        "fastcluster": {
            "hashes": [
                "sha256:18988adb9bc07fcb5970a17ced626092d28806866f7914aa8079f1fe57d1fcdf",
                "sha256:3fe5102b58736ff8ed2a7944be98fbd4837b6ba4f3acbf6c06ef3b8ccdda00f1",
                "sha256:4c0d310b74bfac6121eec4b704ffe52bdca995d022b7898ce02d3609a141d7a3",
                "sha256:5026d6a69819c07a9df578529c7ed6615737e70650c42c55267c6a7c57c1b2be",
                "sha256:5045697238bc71e37177f6b6ae9d902c02e8947ee43657476227c92d84885a68",
                "sha256:67fe1890ba5f281e145cc17444056670b60e0232650d189345001f658046f46c",
                "sha256:69055a8cd51e6acafd4d0973cdeaa03620e93f548527310a2448a6d19731ef29",
                "sha256:6e421e7eda88f3140c8786da80656d85c7c73b53665439970acfa7e1f54fc699",
                "sha256:71b2f1c455aae6bb13aa1c9c1db1b0ccc0cdc336646005008d47fe5d584a07a9",
                "sha256:7cb427be975cdadf969fe62eccd5256dccb623342e80ea0fdda8870e40ac756f",
                "sha256:8dd5ef24ea7014ea2d2478627fec509a4366053bcce5b8559b72fc4f62d3990e",
                "sha256:94699ce6a452e34e1ac530823dbfb5a8b97942f00abd07231cb17b3c9f4d11fb",
                "sha256:9849b86b44d2307f52c85a92ecb8dd2c8365bc41d835fb34c859a3622fa52417",
                "sha256:a202f44a3b06f5cf9cdba3c67d6c523288922d6e6a1cdf737292f93759aa82f7",
                "sha256:aaaef36300cbf20fabea182369186e6899b122b2667e1408c981e5177a8ebc67",
                "sha256:accf6df86ce86905a9a87f10cb241d8d772d11ce77a2e8721ac731a7ad11fe8c",
                "sha256:b1d905eb21a40a8b80e678030b985f42bbff4d6eef4c3158cbd0c00c36966de9",
                "sha256:b86f22c46e8217dcd70a58a35b6134de7fa45d5986d703a8cd0812087782d900",
                "sha256:ba26b92bd991714f6edf787e2ec42f294e30d1d6b79cf0c390199cb2b5dcf952",
                "sha256:c17e9d650cefdab2f4632faf0239fe5b77d8f92cde56860a3cbdce33d2963bb9",
                "sha256:c29af2b6c2c8c39292fba4db1f988ae2328298d16b9dc2e8aa4b969020332f5b",
                "sha256:ca988e233e6aee007616af0fc7fbf5b236a3940f334a0fd176cd165151e8aea2",
                "sha256:fd1ada69e745032274632ba0ef5532c8ca631a8b1d2db819689385a5253f3129"
            ],
            "version": "==1.1.26"
        },
        "future": {
            "hashes": [
                "sha256:b1bead90b70cf6ec3f0710ae53a525360fa360d306a86583adc6bf83a4db537d"
            ],
            "version": "==0.18.2"
        },
        "google-api-core": {
            "extras": [
                "grpc"
            ],
            "hashes": [
                "sha256:c0e430658ed6be902d7ba7095fb0a9cac810270d71bf7ac4484e76c300407aae",
                "sha256:e4082a0b479dc2dee2f8d7b80ea8b5d0184885b773caab15ab1836277a01d689"
            ],
            "version": "==1.17.0"
        },
        "google-auth": {
            "hashes": [
                "sha256:050f1713142fa57d4b34f4fd4a998210e330f6a29c84c6ce359b928cc11dc8ad",
                "sha256:9813eaae335c45e8a1b5d274610fa961ac8aa650568d1cfb005b2c07da6bde6c"
            ],
            "version": "==1.14.0"
        },
        "google-cloud-pubsub": {
            "hashes": [
                "sha256:96430babaf5173a9a386a8a451a3c2f81e10039413d5741e1c7465bee7473624",
                "sha256:cdb133910f04fa2151c9b96aed1403fc968e32d146e39e7b03735127a9138c63"
            ],
            "index": "pypi",
            "version": "==1.4.3"
        },
        "googleapis-common-protos": {
            "extras": [
                "grpc"
            ],
            "hashes": [
                "sha256:013c91704279119150e44ef770086fdbba158c1f978a6402167d47d5409e226e"
            ],
            "version": "==1.51.0"
        },
        "grpc-google-iam-v1": {
            "hashes": [
                "sha256:0bfb5b56f648f457021a91c0df0db4934b6e0c300bd0f2de2333383fe958aa72"
            ],
            "version": "==0.12.3"
        },
        "grpcio": {
            "hashes": [
                "sha256:085bbf7fd0070b8d65e84aa32979f17cfe624d27b5ce23955ef770c19d2d9623",
                "sha256:0ae207a47ec0ad66eb1f53a27d566674d13a236c62ced409891335318ea9b8c5",
                "sha256:0c130204ff5de0b9f041bf3126db0d29369d69883592e4b0d3c19868ba0ced7e",
                "sha256:0ef6b380a588c2c6b29c6cfa0ba7f5d367beb33d5504bcc68658fa241ad498d2",
                "sha256:16e1edb367763ea08d0994d4635ec05f4f8db9db59c39304b061097e3b93df43",
                "sha256:16f5523dacae5aaeda4cf900da7e980747f663298c38c18eb4e5317704aa007a",
                "sha256:181b5078cf568f37915b8a118afcef5fc9f3128c59c38998ed93e7dd793e3928",
                "sha256:245564713cb4ac7bccb0f11be63781beb62299a44d8ab69031c859dbd9461728",
                "sha256:271abbe28eb99fa5c70b3f272c0c66b67dab7bb11e1d29d8e616b4e0e099d29a",
                "sha256:2e1b01cba26988c811c7fb91a0bca19c9afb776cc3d228993f08d324bdd0510a",
                "sha256:3366bd6412c1e73acb1ee27d7f0c7d7dbee118ad8d98c957c8173691b2effeec",
                "sha256:3893b39a0a17d857dc3a42fdb02a26aa53a59bfce49987187bcc0261647f1f55",
                "sha256:3c7864d5ae63b787001b01b376f6315aef1a015aa9c809535235ed0ead907919",
                "sha256:42c6716adf3ec1f608b2b56e885f26dd86e80d2fc1617f51fc92d1b0b649e28e",
                "sha256:4bef0756b9e0df78e8d67a5b1e0e89b7daf41525d575f74e1f14a993c55b680d",
                "sha256:4fe081862e58b8fbef0e479aefc9a64f8f17f53074df1085d8c1fe825a6e5df4",
                "sha256:505a8d1b4ac571a51f10c4c995d5d4714f03c886604dc3c097ef5fd57bcfcf0b",
                "sha256:5c2e81b6ab9768c43f2ca1c9a4c925823aad79ae95efb351007df4b92ebce592",
                "sha256:70ff2df0c1795c5cf585a72d95bb458838b40bad5653c314b9067ba819e918f9",
                "sha256:97b5612fc5d4bbf0490a2d80bed5eab5b59112ef1640440c1a9ac824bafa6968",
                "sha256:a35f8f4a0334ed8b05db90383aecef8e49923ab430689a4360a74052f3a89cf4",
                "sha256:aafe85a8210dfa1da3c46831b7f00c3735240b7b028eeba339eaea6ffdb593fb",
                "sha256:c2e53eb253840f05278a8410628419ba7060815f86d48c9d83b6047de21c9956",
                "sha256:c3645887db3309fc87c3db740b977d403fb265ebab292f1f6a926c4661231fd5",
                "sha256:c6565cc92853af13237b2233f331efdad07339d27fe1f5f74256bfde7dc2f587",
                "sha256:cbc322c5d5615e67c2a15be631f64e6c2bab8c12505bc7c150948abdaa0bdbac",
                "sha256:df749ee982ec35ab76d37a1e637b10a92b4573e2b4e1f86a5fa8a1273c40a850",
                "sha256:e9439d7b801c86df13c6cbb4c5a7e181c058f3c119d5e119a94a5f3090a8f060",
                "sha256:f493ac4754717f25ace3614a51dd408a32b8bff3c9c0c85e9356e7e0a120a8c8",
                "sha256:f80d10bdf1a306f7063046321fd4efc7732a606acdd4e6259b8a37349079b704",
                "sha256:f83b0c91796eb42865451a20e82246011078ba067ea0744f7301e12a94ae2e1b"
            ],
            "version": "==1.28.1"
        },
        "haversine": {
            "hashes": [
                "sha256:157982c06bf77de8b8a535e5a372baa8a2f8aa0e109eb8d3adef2c5ea13a7d47",
                "sha256:b710aaf32c442a6d04aa89678be55e3f6c11f9752fc01c216e89b13120b36269"
            ],
            "version": "==2.2.0"
        },
        "highered": {
            "hashes": [
                "sha256:5fcae90599dda98560d6f5347ff88aee56a4b8e7181d009852c3dc699c336fb7",
                "sha256:e09dd53feba1538fb6c7c8ff9385321cbc78dcf2f8ab1dc04387064293a9fe32"
            ],
            "version": "==0.2.1"
        },
        "html2text": {
            "hashes": [
                "sha256:c7c629882da0cf377d66f073329ccf34a12ed2adf0169b9285ae4e63ef54c82b",
                "sha256:e296318e16b059ddb97f7a8a1d6a5c1d7af4544049a01e261731d2d5cc277bbb"
            ],
            "version": "==2020.1.16"
        },
        "hyperlink": {
            "hashes": [
                "sha256:4288e34705da077fada1111a24a0aa08bb1e76699c9ce49876af722441845654",
                "sha256:ab4a308feb039b04f855a020a6eda3b18ca5a68e6d8f8c899cbe9e653721d04f"
            ],
            "version": "==19.0.0"
        },
        "idna": {
            "hashes": [
                "sha256:7588d1c14ae4c77d74036e8c22ff447b26d0fde8f007354fd48a7814db15b7cb",
                "sha256:a068a21ceac8a4d63dbfd964670474107f541babbd2250d61922f029858365fa"
            ],
            "version": "==2.9"
        },
        "incremental": {
            "hashes": [
                "sha256:717e12246dddf231a349175f48d74d93e2897244939173b01974ab6661406b9f",
                "sha256:7b751696aaf36eebfab537e458929e194460051ccad279c72b755a167eebd4b3"
            ],
            "version": "==17.5.0"
        },
        "jmespath": {
            "hashes": [
                "sha256:695cb76fa78a10663425d5b73ddc5714eb711157e52704d69be03b1a02ba4fec",
                "sha256:cca55c8d153173e21baa59983015ad0daf603f9cb799904ff057bfb8ff8dc2d9"
            ],
            "index": "pypi",
            "version": "==0.9.5"
        },
        "levenshtein-search": {
            "hashes": [
                "sha256:0b87352c7a46ec2eb92c52b77c8ab3519dd4727e6a0ef6cb1a752964cb1cf7fd",
                "sha256:1621e38ab89bc3a2ad93efa21071a58627559edf1d25a95ce1ed4f9805512547",
                "sha256:26b716f5c221700d83a8f6cb7f14ec3921ce19621134fb6e6df61652197652f5",
                "sha256:2d40e90df864347c7949ed47c979a630c272de4f1940829d75fbce6ea113863e",
                "sha256:3658640f7cee63e84e1d8585516b106e6c559824b32f834347924099fa67b7ad",
                "sha256:4034569cb652b00a928f5417bf312c3935a9fd493759ff116d779c44f2f437e2",
                "sha256:40592e8f1ebe2752f81617890d7d0bcf56f2ea9f4fe007608ec1675b484a7502",
                "sha256:4aaeaf625574b9e2f1b0dd69a527e6474b7f38a51c83c244f8d0a4a54c386503",
                "sha256:52b1c8994ea4bd8b7cfae166ba93787dd52ba08e5b477dc36e75f052928b512f",
                "sha256:5e143c84e1e4143bd745f17eebbbb1fd9516a1a2817fdcac8c98f65c20e632f6",
                "sha256:63c662e4226b8a3e8952377fbb7e4c2e502944fa2305322f417948e64d1afc78",
                "sha256:6441a64a42a778e850c8439a9532aba1af58d31d5f84895e3050d52ebc283a4b",
                "sha256:6fa5d3bdbc8b701ee20ac47a2add5ff597884efc7354070c3c43023341ab58ed",
                "sha256:7b6d97881b53e8529f90f67d1a7cc49258c3a6b739ec9ffb5cacece0978d7567",
                "sha256:88711da98f1b4006c715af8a39e1bf6b95b1b57f9ec06b4148c5e4dfd39051a5",
                "sha256:8c977f963252f5613ec230bb4c348c230522c72d1287f757a5b9d1d2dfc943f4",
                "sha256:91cfbee90e49815ae6b8bef6923c7532f9ae3e97f29e7ec1f832bf955bb20f2e",
                "sha256:ab5e7a1eecbcf7069c24239991d9f9804935291af2fb141457071ed49881bdb6",
                "sha256:af68c18d0f06a708efe357c892b7ba3f5e9f5ceccea310437eec96655bfba70d",
                "sha256:b357f6c2aa1eea52cd301ea100a2822713dda0f0abd195ffc751dc69678a5f55",
                "sha256:c7d785b5546c3d82e76dc769b1b403f3282f4e0037a2ae0cef07e11165a4e9dc",
                "sha256:d15d7936836a3776b5b6af1fa5454c141e60f2a4cea7cdb77c3dc5147a83e2b3",
                "sha256:d36859f8ddd0dd9579b1c728c81eb8f5d4791a52555a6b735179398093377704",
                "sha256:e8896816d6f978016bf09122aacf611112b2966a849d84e9b49aac5cb47c6909",
                "sha256:f310467dbba5b794d0f4da2f10ebb0a452e54bb7e0b5b74f47153e6f70f4f3aa",
                "sha256:fa11858f626b83d5fe3c1be778c336e4be04fc36ebfbc614a767d3f88a48a492",
                "sha256:ff945b8a45eb2910ae4298f5513b812fb8b1cd1785107dd219029f2b32d95ade"
            ],
            "version": "==1.4.5"
        },
        "lxml": {
            "hashes": [
                "sha256:06d4e0bbb1d62e38ae6118406d7cdb4693a3fa34ee3762238bcb96c9e36a93cd",
                "sha256:0701f7965903a1c3f6f09328c1278ac0eee8f56f244e66af79cb224b7ef3801c",
                "sha256:1f2c4ec372bf1c4a2c7e4bb20845e8bcf8050365189d86806bad1e3ae473d081",
                "sha256:4235bc124fdcf611d02047d7034164897ade13046bda967768836629bc62784f",
                "sha256:5828c7f3e615f3975d48f40d4fe66e8a7b25f16b5e5705ffe1d22e43fb1f6261",
                "sha256:585c0869f75577ac7a8ff38d08f7aac9033da2c41c11352ebf86a04652758b7a",
                "sha256:5d467ce9c5d35b3bcc7172c06320dddb275fea6ac2037f72f0a4d7472035cea9",
                "sha256:63dbc21efd7e822c11d5ddbedbbb08cd11a41e0032e382a0fd59b0b08e405a3a",
                "sha256:7bc1b221e7867f2e7ff1933165c0cec7153dce93d0cdba6554b42a8beb687bdb",
                "sha256:8620ce80f50d023d414183bf90cc2576c2837b88e00bea3f33ad2630133bbb60",
                "sha256:8a0ebda56ebca1a83eb2d1ac266649b80af8dd4b4a3502b2c1e09ac2f88fe128",
                "sha256:90ed0e36455a81b25b7034038e40880189169c308a3df360861ad74da7b68c1a",
                "sha256:95e67224815ef86924fbc2b71a9dbd1f7262384bca4bc4793645794ac4200717",
                "sha256:afdb34b715daf814d1abea0317b6d672476b498472f1e5aacbadc34ebbc26e89",
                "sha256:b4b2c63cc7963aedd08a5f5a454c9f67251b1ac9e22fd9d72836206c42dc2a72",
                "sha256:d068f55bda3c2c3fcaec24bd083d9e2eede32c583faf084d6e4b9daaea77dde8",
                "sha256:d5b3c4b7edd2e770375a01139be11307f04341ec709cf724e0f26ebb1eef12c3",
                "sha256:deadf4df349d1dcd7b2853a2c8796593cc346600726eff680ed8ed11812382a7",
                "sha256:df533af6f88080419c5a604d0d63b2c33b1c0c4409aba7d0cb6de305147ea8c8",
                "sha256:e4aa948eb15018a657702fee0b9db47e908491c64d36b4a90f59a64741516e77",
                "sha256:e5d842c73e4ef6ed8c1bd77806bf84a7cb535f9c0cf9b2c74d02ebda310070e1",
                "sha256:ebec08091a22c2be870890913bdadd86fcd8e9f0f22bcb398abd3af914690c15",
                "sha256:edc15fcfd77395e24543be48871c251f38132bb834d9fdfdad756adb6ea37679",
                "sha256:f2b74784ed7e0bc2d02bd53e48ad6ba523c9b36c194260b7a5045071abbb1012",
                "sha256:fa071559f14bd1e92077b1b5f6c22cf09756c6de7139370249eb372854ce51e6",
                "sha256:fd52e796fee7171c4361d441796b64df1acfceb51f29e545e812f16d023c4bbc",
                "sha256:fe976a0f1ef09b3638778024ab9fb8cde3118f203364212c198f71341c0715ca"
            ],
            "markers": "python_version != '3.4'",
            "version": "==4.5.0"
        },
        "numpy": {
            "hashes": [
                "sha256:0aa2b318cf81eb1693fcfcbb8007e95e231d7e1aa24288137f3b19905736c3ee",
                "sha256:163c78c04f47f26ca1b21068cea25ed7c5ecafe5f5ab2ea4895656a750582b56",
                "sha256:1e37626bcb8895c4b3873fcfd54e9bfc5ffec8d0f525651d6985fcc5c6b6003c",
                "sha256:264fd15590b3f02a1fbc095e7e1f37cdac698ff3829e12ffdcffdce3772f9d44",
                "sha256:3d9e1554cd9b5999070c467b18e5ae3ebd7369f02706a8850816f576a954295f",
                "sha256:40c24960cd5cec55222963f255858a1c47c6fa50a65a5b03fd7de75e3700eaaa",
                "sha256:46f404314dbec78cb342904f9596f25f9b16e7cf304030f1339e553c8e77f51c",
                "sha256:4847f0c993298b82fad809ea2916d857d0073dc17b0510fbbced663b3265929d",
                "sha256:48e15612a8357393d176638c8f68a19273676877caea983f8baf188bad430379",
                "sha256:6725d2797c65598778409aba8cd67077bb089d5b7d3d87c2719b206dc84ec05e",
                "sha256:99f0ba97e369f02a21bb95faa3a0de55991fd5f0ece2e30a9e2eaebeac238921",
                "sha256:a41f303b3f9157a31ce7203e3ca757a0c40c96669e72d9b6ee1bce8507638970",
                "sha256:a4305564e93f5c4584f6758149fd446df39fd1e0a8c89ca0deb3cce56106a027",
                "sha256:a551d8cc267c634774830086da42e4ba157fa41dd3b93982bc9501b284b0c689",
                "sha256:a6bc9432c2640b008d5f29bad737714eb3e14bb8854878eacf3d7955c4e91c36",
                "sha256:c60175d011a2e551a2f74c84e21e7c982489b96b6a5e4b030ecdeacf2914da68",
                "sha256:e46e2384209c91996d5ec16744234d1c906ab79a701ce1a26155c9ec890b8dc8",
                "sha256:e607b8cdc2ae5d5a63cd1bec30a15b5ed583ac6a39f04b7ba0f03fcfbf29c05b",
                "sha256:e94a39d5c40fffe7696009dbd11bc14a349b377e03a384ed011e03d698787dd3",
                "sha256:eb2286249ebfe8fcb5b425e5ec77e4736d53ee56d3ad296f8947f67150f495e3",
                "sha256:fdee7540d12519865b423af411bd60ddb513d2eb2cd921149b732854995bbf8b"
            ],
            "markers": "python_version == '3.7'",
            "version": "==1.18.3"
        },
        "parsel": {
            "hashes": [
                "sha256:4da4262ba4605573b6b72a5f557616a2fc9dee7a47a1efad562752a28d366723",
                "sha256:74f8e9d3b345b14cb1416bd777a03982cde33a74d8b32e0c71e651d07d41d40a"
            ],
            "version": "==1.5.2"
        },
        "persistent": {
            "hashes": [
                "sha256:00cb4bc51b39c93cf8fcf9227a8b43af6114de7f04a8bc7b7c81bbff6706404b",
                "sha256:039900643c5afda5cc14e043a8a443c4d9a03a640f2008b5cd3864d585ecc48a",
                "sha256:04679b35f3a6d7b75803e7cccf7532eae90799b3624a1597b95a4baf25aa6f05",
                "sha256:1130795b850b2d94c6d42468deebdec5f0c725e7cd7690056cfba25940f98b5e",
                "sha256:2148d5aabe8b65774a4060e49bc5f34395ed3b256bdf8a8d4359c98d6de6419d",
                "sha256:2246a710314830c83d70e9d33a11ab88aa4d085e430ce5e8cbc9a4a7e1173053",
                "sha256:25a3c6e476acf0e2363bbaaba1f84945d1f2d1d6223a0c964afdeb8b90cd4941",
                "sha256:268f63de09a132fb1e40b355c436a53f07d7bcb20d1e52c822f1da7884b5dceb",
                "sha256:28ae6ae103187622679f912af177c20b61d61552797a9693639ca01f067e6206",
                "sha256:2c4dac4a11c3d210ec8cbbce3b497e0f2e688779d8973a38df427c36c041e35b",
                "sha256:39556f6b54267ec130c9b2581c7f06c942663b152f04b46a042375be99ee3f86",
                "sha256:3d292236e775996de4fa06e85f52e71e881e76ce5ff193574b4291707c5e5fc4",
                "sha256:486fccca0c9439e620daacc309ff4c1f1bdeb56a23cd2a6e78bb9025f02accee",
                "sha256:51e3c56ef370154e3a8a691d7c2d0ce32addfd6b30e214d7edd61ce4d0db911e",
                "sha256:5272320f5885fe9cdf40e8afac8270ad035ce3e887a8f3e3d5d344ba30158a06",
                "sha256:6426c8c6923f4cb90da68815484f24cd4aa4294826e67455cc1f5f16867171ea",
                "sha256:6896d85b295e8d068b6282d93ae5b91b9a3f38d1530370cc478159992a5da958",
                "sha256:69f21578ba2524166de9bccecbeeb915e8b4c42c0967dd0ec53369365b2287b0",
                "sha256:7f3d76e873b5075b2ee5c50892669689e5f7f256d4051ed52e0366ab5fe55fc7",
                "sha256:823970d6ae0dc0425dfb47ec750c5c3e1435ec03e20e04a1f26b278ba755619e",
                "sha256:865bf1e98f442c280c84a321e9397ab01c918648c814a18504815107dc33375e",
                "sha256:89ea2cadfc8894b0d2cb0094df463ed2781de36d51e9208c0e94a31b46dd8e7c",
                "sha256:8a1ebf943f04e82f25ed1d8c5f4b131659189a13edeb879a3ba2dbedae8dcf08",
                "sha256:90479df40af2e06de2c0f0b77aacc3829f753479f985146fda480819d504038d",
                "sha256:94de7c20fea7870799082beac163978d1a9921b2fc1f538a3abd60ecab0442dd",
                "sha256:9bd2ade52408efbb1da3415f6739ef53cc1dc04ac2729bab2f983cf0629e26cd",
                "sha256:b2213a301d05820cb6124cc4a0448759101cca32c433905d2ed6e20cda2a63cb",
                "sha256:b947ffee1ea4289b839b872ffeedb253c59c2d36cc988b1e15729a8362293401",
                "sha256:ba24686c2a8b49fe65448a327e1c2d79f86770c1b8f6ec1acfc00dac0d35526c",
                "sha256:bc47506de22521ba94be20b7a1ee856cbf09e27080cb027b3921c9478fb0a814",
                "sha256:bf10af7dcabe93a9e96ec0523ef9bb2be6d5fa7e19f9e553abd36cf2d822f1d1",
                "sha256:c40224a6ce8bdf7b4ff2bce1441f305f871c5fe46dabfa93d7b2fde66a3332ba",
                "sha256:d1db98d1ee033041bf7162fd5880bc219e8e404282638692ea3b59677846acc4",
                "sha256:d5daeb9d3a72202e796d90798d4ecadedfd8610eae2da9fdfbddfc8a0e34f498",
                "sha256:d65f3fac6faa88048b13bca0978c5b0e5f267ab8ef22d7e8fde9322d4126490e",
                "sha256:db9e8ee8354c3861ba25018e539ba058f2e2fa6dc4263aa9e4d0a87675df8394",
                "sha256:ddabb5e09f0ede39602bbfb2ebcbbcf9dcb0504b1dae538cf322d67c43b40bdb",
                "sha256:f6e0300f20c9349452180f0090ce3b99211e24bea58a6664b945d6322620234e",
                "sha256:f83f54355a44cf8ec38c29ce47b378a8c70444e9a745581dbb13d201a24cb546",
                "sha256:ff4a1ea5c9d5b93666ba1d9b04c2c5a576c23170c10683f6d54a28f744ad3a6a"
            ],
            "version": "==4.6.4"
        },
        "pillow": {
            "hashes": [
                "sha256:04a10558320eba9137d6a78ca6fc8f4a5801f1b971152938851dc4629d903579",
                "sha256:0f89ddc77cf421b8cd34ae852309501458942bf370831b4a9b406156b599a14e",
                "sha256:251e5618125ec12ac800265d7048f5857a8f8f1979db9ea3e11382e159d17f68",
                "sha256:291bad7097b06d648222b769bbfcd61e40d0abdfe10df686d20ede36eb8162b6",
                "sha256:2f0b52a08d175f10c8ea36685115681a484c55d24d0933f9fd911e4111c04144",
                "sha256:3713386d1e9e79cea1c5e6aaac042841d7eef838cc577a3ca153c8bedf570287",
                "sha256:433bbc2469a2351bea53666d97bb1eb30f0d56461735be02ea6b27654569f80f",
                "sha256:4510c6b33277970b1af83c987277f9a08ec2b02cc20ac0f9234e4026136bb137",
                "sha256:50a10b048f4dd81c092adad99fa5f7ba941edaf2f9590510109ac2a15e706695",
                "sha256:670e58d3643971f4afd79191abd21623761c2ebe61db1c2cb4797d817c4ba1a7",
                "sha256:6c1924ed7dbc6ad0636907693bbbdd3fdae1d73072963e71f5644b864bb10b4d",
                "sha256:721c04d3c77c38086f1f95d1cd8df87f2f9a505a780acf8575912b3206479da1",
                "sha256:8d5799243050c2833c2662b824dfb16aa98e408d2092805edea4300a408490e7",
                "sha256:90cd441a1638ae176eab4d8b6b94ab4ec24b212ed4c3fbee2a6e74672481d4f8",
                "sha256:a5dc9f28c0239ec2742d4273bd85b2aa84655be2564db7ad1eb8f64b1efcdc4c",
                "sha256:b2f3e8cc52ecd259b94ca880fea0d15f4ebc6da2cd3db515389bb878d800270f",
                "sha256:b7453750cf911785009423789d2e4e5393aae9cbb8b3f471dab854b85a26cb89",
                "sha256:b99b2607b6cd58396f363b448cbe71d3c35e28f03e442ab00806463439629c2c",
                "sha256:cd47793f7bc9285a88c2b5551d3f16a2ddd005789614a34c5f4a598c2a162383",
                "sha256:d6bf085f6f9ec6a1724c187083b37b58a8048f86036d42d21802ed5d1fae4853",
                "sha256:da737ab273f4d60ae552f82ad83f7cbd0e173ca30ca20b160f708c92742ee212",
                "sha256:eb84e7e5b07ff3725ab05977ac56d5eeb0c510795aeb48e8b691491be3c5745b"
            ],
            "index": "pypi",
            "version": "==7.1.1"
        },
        "protego": {
            "hashes": [
                "sha256:a682771bc7b51b2ff41466460896c1a5a653f9a1e71639ef365a72e66d8734b4"
            ],
            "version": "==0.1.16"
        },
        "protobuf": {
            "hashes": [
                "sha256:0bae429443cc4748be2aadfdaf9633297cfaeb24a9a02d0ab15849175ce90fab",
                "sha256:24e3b6ad259544d717902777b33966a1a069208c885576254c112663e6a5bb0f",
                "sha256:310a7aca6e7f257510d0c750364774034272538d51796ca31d42c3925d12a52a",
                "sha256:52e586072612c1eec18e1174f8e3bb19d08f075fc2e3f91d3b16c919078469d0",
                "sha256:73152776dc75f335c476d11d52ec6f0f6925774802cd48d6189f4d5d7fe753f4",
                "sha256:7774bbbaac81d3ba86de646c39f154afc8156717972bf0450c9dbfa1dc8dbea2",
                "sha256:82d7ac987715d8d1eb4068bf997f3053468e0ce0287e2729c30601feb6602fee",
                "sha256:8eb9c93798b904f141d9de36a0ba9f9b73cc382869e67c9e642c0aba53b0fc07",
                "sha256:adf0e4d57b33881d0c63bb11e7f9038f98ee0c3e334c221f0858f826e8fb0151",
                "sha256:c40973a0aee65422d8cb4e7d7cbded95dfeee0199caab54d5ab25b63bce8135a",
                "sha256:c77c974d1dadf246d789f6dad1c24426137c9091e930dbf50e0a29c1fcf00b1f",
                "sha256:dd9aa4401c36785ea1b6fff0552c674bdd1b641319cb07ed1fe2392388e9b0d7",
                "sha256:e11df1ac6905e81b815ab6fd518e79be0a58b5dc427a2cf7208980f30694b956",
                "sha256:e2f8a75261c26b2f5f3442b0525d50fd79a71aeca04b5ec270fc123536188306",
                "sha256:e512b7f3a4dd780f59f1bf22c302740e27b10b5c97e858a6061772668cd6f961",
                "sha256:ef2c2e56aaf9ee914d3dccc3408d42661aaf7d9bb78eaa8f17b2e6282f214481",
                "sha256:fac513a9dc2a74b99abd2e17109b53945e364649ca03d9f7a0b96aa8d1807d0a",
                "sha256:fdfb6ad138dbbf92b5dbea3576d7c8ba7463173f7d2cb0ca1bd336ec88ddbd80"
            ],
            "version": "==3.11.3"
        },
        "py4j": {
            "hashes": [
                "sha256:721189616b3a7d28212dfb2e7c6a1dd5147b03105f1fc37ff2432acd0e863fa5",
                "sha256:a950fe7de1bfd247a0a4dddb9118f332d22a89e01e0699135ea8038c15ee1293"
            ],
            "version": "==0.10.7"
        },
        "pyasn1": {
            "hashes": [
                "sha256:39c7e2ec30515947ff4e87fb6f456dfc6e84857d34be479c9d4a4ba4bf46aa5d",
                "sha256:aef77c9fb94a3ac588e87841208bdec464471d9871bd5050a287cc9a475cd0ba"
            ],
            "version": "==0.4.8"
        },
        "pyasn1-modules": {
            "hashes": [
                "sha256:905f84c712230b2c592c19470d3ca8d552de726050d1d1716282a1f6146be65e",
                "sha256:a50b808ffeb97cb3601dd25981f6b016cbb3d31fbf57a8b8a87428e6158d0c74"
            ],
            "version": "==0.2.8"
        },
        "pycparser": {
            "hashes": [
                "sha256:2d475327684562c3a96cc71adf7dc8c4f0565175cf86b6d7a404ff4c771f15f0",
                "sha256:7582ad22678f0fcd81102833f60ef8d0e57288b6b5fb00323d101be910e35705"
            ],
            "version": "==2.20"
        },
        "pydispatcher": {
            "hashes": [
                "sha256:5570069e1b1769af1fe481de6dd1d3a388492acddd2cdad7a3bde145615d5caf",
                "sha256:5be4a8be12805ef7d712dd9a93284fb8bc53f309867e573f653a72e5fd10e433"
            ],
            "version": "==2.0.5"
        },
        "pyhacrf-datamade": {
            "hashes": [
                "sha256:1a5c1591ac2026a6f49436a9cc1075d7b6a187077961bbbd7a79f60f7faabe05",
                "sha256:298f33b49b24e791e8ee2bdaec17fcd0f54f22830a11be610b833727b010a732",
                "sha256:394b97f06c19c0e9cb5350c6a2ba8cfb29790f043af1a516f01a02fa49ccfd68",
                "sha256:3c496bc2f01872ee269340c72f319c93b80f83af06359d6cc44e576f07556a26",
                "sha256:3ffbb0c06a14e9720ec0fab4f222648bd7f087e90351a1d1c73bcd21708d20bd",
                "sha256:48f2da0d1860683fc7da3a3a807c0773ec43efca7dfa31316606e92d88dd720f",
                "sha256:5f7ad3fc24ba3d7ca28154114a7797ed0433d9cd31c5302bb8361dfaf3174022",
                "sha256:8cf4c689e70ec13584f3fda7a645b72ced865e8647cc6a4404beb2b2f8961826",
                "sha256:cf9dc239090696cee301d5d32074e1ed881853c6da789ce05817c072b22c4f44",
                "sha256:eab01dd7087babfb06571c2bbbd777430371c357ca2464972b46b4ed10a7153a"
            ],
            "version": "==0.2.5"
        },
        "pyhamcrest": {
            "hashes": [
                "sha256:412e00137858f04bde0729913874a48485665f2d36fe9ee449f26be864af9316",
                "sha256:7ead136e03655af85069b6f47b23eb7c3e5c221aa9f022a4fbb499f5b7308f29"
            ],
            "version": "==2.0.2"
        },
        "pylbfgs": {
            "hashes": [
                "sha256:0683e1c03df4c682c0b702db6e311b4bc6b40bfa8ac0bb8195057089b7849c47",
                "sha256:0dbe94b27640c34a0afc17f056cfb2da8fe02b2e17b6cd7666a7365ba28c2dbb",
                "sha256:156f9d06f72a7406be95adefccdfd42621514b24072bcf436c87882535ddf2a7",
                "sha256:1d46503dc82eae78f144d64933b9ffa2e497c6577d94cba18fbd0af4370b8ec3",
                "sha256:1fe59f0347b30376d0e3b064462e15d919a2c0f2ffc59c99858ffcb45c97598c",
                "sha256:2b571b34643b59692b340df31ef90c086e2eb431b1b84ce49ae0e03e45f4a790",
                "sha256:49372e7324deca3dfa04afb8de9d49c70b4f9e18572d199f0a3c22d065fc0502",
                "sha256:4ed2d4c53c2915dd87be75ee209363078772b9bc0386dd6a6a268c1cf3815fbe",
                "sha256:7b871b2fe614565cd58eb6b37b3785386620ed7aeaf48ca2eb04f80fcd07f704",
                "sha256:9476c75f0dc48ec14f5b176d847ad63db41489dc5037b8e329bf5e39a23d74c3",
                "sha256:9607c09916d8419502867711d571950fc8beada2bb19d29276cf0e6755540b73",
                "sha256:9db0575ce0fbc4a6c3ea758b142da45e6236d8d0aed8724faf8b8716d72bc8c1",
                "sha256:a0546c27dfe8e8cbd8c8025638108af3200f1e50516e1547f4f8f72e5d77daea",
                "sha256:ae16abcebf27fffb2e7ed1365e17ac1e2d97e4bfaa827aca25c1361ea2f90df7",
                "sha256:b158e4b51c6c0d2a11f4864fe46ca1ac92d44e3df77d84d7772f7674128c8b3c",
                "sha256:b949e88f81fc3b7528494ab7a5d8340e88c5e88883132a8413454a4a19620ae8",
                "sha256:bf470a8459f19d2ed55aac4e006d73666fa0506e1863a7585d8cdf96225a364f",
                "sha256:c5245dc72550de2be892772bace941f83d71dfb75b75d20a65c7b52272ca7f87",
                "sha256:d068c92e4dd40771d1151c82a1b525823754deb8c3caa2329f64f2da6a24cffc",
                "sha256:d23576de63b3f6f8af7b9ca668e08edd50d48851f0027f7fe2cf056c7d02be15",
                "sha256:e65cb485fff24af8da929e57011389084a41a30ca39727d1e5f0d276ce8c287e",
                "sha256:ea969344cf136ef5e56c7a57c648f8bbdba48f2bcb8a104f0ad9aadb0f825d82",
                "sha256:f37960d4e3c8c8dc3960c07d48afb11802dcd5d3cc875acf560aa2818c868985",
                "sha256:f50a9c3c9061f23464be9d28d3fd8d215d5fce9eb3630a6ea68fbdb14caec9f7",
                "sha256:fa5f44677981539273f1ed9a3f364f961544427d9e9ee82c107eb03e13806800"
            ],
            "version": "==0.2.0.13"
        },
        "pympler": {
            "hashes": [
                "sha256:f74cd2982c5cd92ded55561191945616f2bb904a0ae5cdacdb566c6696bdb922"
            ],
            "index": "pypi",
            "version": "==0.8"
        },
        "pyopenssl": {
            "hashes": [
                "sha256:621880965a720b8ece2f1b2f54ea2071966ab00e2970ad2ce11d596102063504",
                "sha256:9a24494b2602aaf402be5c9e30a0b82d4a5c67528fe8fb475e3f3bc00dd69507"
            ],
            "version": "==19.1.0"
        },
        "pyspark": {
            "hashes": [
                "sha256:0deed5687828efdaf4091e748f0ba1ae8aad6e4c3a5f07aa07e19487397e0e07"
            ],
            "index": "pypi",
            "version": "==2.4.5"
        },
        "python-dateutil": {
            "hashes": [
                "sha256:73ebfe9dbf22e832286dafa60473e4cd239f8592f699aa5adaf10050e6e1823c",
                "sha256:75bb3f31ea686f1197762692a9ee6a7550b59fc6ca3a1f4b5d7e32fb98e2da2a"
            ],
            "version": "==2.8.1"
        },
        "python-dotenv": {
            "hashes": [
                "sha256:25c0ff1a3e12f4bde8d592cc254ab075cfe734fc5dd989036716fd17ee7e5ec7",
                "sha256:3b9909bc96b0edc6b01586e1eed05e71174ef4e04c71da5786370cebea53ad74"
            ],
            "index": "pypi",
            "version": "==0.13.0"
        },
        "pytility": {
            "extras": [
                "dates"
            ],
            "hashes": [
                "sha256:2020592384f6195cd7b6b894cedd05a591c38fa706ab6d7af6c798d522ce7434",
                "sha256:97af04966494ddf3998f17b378e62a5841f42b50db366d618970108aaf7b8f52"
            ],
            "index": "pypi",
            "version": "==0.1.3"
        },
        "pytrie": {
            "hashes": [
                "sha256:3bb7d122a549d8006c9cba2feecac20bceda9f8c0e2a3fa99a5584cfe0dec523"
            ],
            "index": "pypi",
            "version": "==0.3.1"
        },
        "pytz": {
            "hashes": [
                "sha256:1c557d7d0e871de1f5ccd5833f60fb2550652da6be2693c1e02300743d21500d",
                "sha256:b02c06db6cf09c12dd25137e563b31700d3b80fcc4ad23abb7a315f2789819be"
            ],
            "version": "==2019.3"
        },
        "pyyaml": {
            "hashes": [
                "sha256:06a0d7ba600ce0b2d2fe2e78453a470b5a6e000a985dd4a4e54e436cc36b0e97",
                "sha256:240097ff019d7c70a4922b6869d8a86407758333f02203e0fc6ff79c5dcede76",
                "sha256:4f4b913ca1a7319b33cfb1369e91e50354d6f07a135f3b901aca02aa95940bd2",
                "sha256:69f00dca373f240f842b2931fb2c7e14ddbacd1397d57157a9b005a6a9942648",
                "sha256:73f099454b799e05e5ab51423c7bcf361c58d3206fa7b0d555426b1f4d9a3eaf",
                "sha256:74809a57b329d6cc0fdccee6318f44b9b8649961fa73144a98735b0aaf029f1f",
                "sha256:7739fc0fa8205b3ee8808aea45e968bc90082c10aef6ea95e855e10abf4a37b2",
                "sha256:95f71d2af0ff4227885f7a6605c37fd53d3a106fcab511b8860ecca9fcf400ee",
                "sha256:b8eac752c5e14d3eca0e6dd9199cd627518cb5ec06add0de9d32baeee6fe645d",
                "sha256:cc8955cfbfc7a115fa81d85284ee61147059a753344bc51098f3ccd69b0d7e0c",
                "sha256:d13155f591e6fcc1ec3b30685d50bf0711574e2c0dfffd7644babf8b5102ca1a"
            ],
            "index": "pypi",
            "version": "==5.3.1"
        },
        "queuelib": {
            "hashes": [
                "sha256:42b413295551bdc24ed9376c1a2cd7d0b1b0fa4746b77b27ca2b797a276a1a17",
                "sha256:ff43b5b74b9266f8df4232a8f768dc4d67281a271905e2ed4a3689d4d304cd02"
            ],
            "version": "==1.5.0"
        },
        "readability-lxml": {
            "hashes": [
                "sha256:87cb722e53a4a5749effe37fb1236abc52a856ce71113324d06b25d96b48147b"
            ],
            "version": "==0.7.1"
        },
        "requests": {
            "hashes": [
                "sha256:43999036bfa82904b6af1d99e4882b560e5e2c68e5c4b0aa03b655f3d7d73fee",
                "sha256:b3f43d496c6daba4493e7c431722aeb7dbc6288f52a6e04e7b6023b0247817e6"
            ],
            "index": "pypi",
            "version": "==2.23.0"
        },
        "rlr": {
            "hashes": [
                "sha256:c9d00df4825a3d2a932b9d347da37bd6efdfff3648a7493a6d0129c698327be3",
                "sha256:e31945d4f9a53e61b1b4c2691cb4b143c4145044b00639399e4a03c4c87c2eab"
            ],
            "version": "==2.4.5"
        },
        "rsa": {
            "hashes": [
                "sha256:25df4e10c263fb88b5ace923dd84bf9aa7f5019687b5e55382ffcdb8bede9db5",
                "sha256:43f682fea81c452c98d09fc316aae12de6d30c4b5c84226642cf8f8fd1c93abd"
            ],
            "version": "==3.4.2"
        },
        "s3transfer": {
            "hashes": [
                "sha256:2482b4259524933a022d59da830f51bd746db62f047d6eb213f2f8855dcb8a13",
                "sha256:921a37e2aefc64145e7b73d50c71bb4f26f46e4c9f414dc648c6245ff92cf7db"
            ],
            "version": "==0.3.3"
        },
        "scrapy": {
            "hashes": [
                "sha256:7b0e207eae772dca55a56cce5182680b5d66b69a8e733edc59eee11ffb99300e",
                "sha256:85581a01f4160a103ca9906ffa4e44474f4ecd1685f0934728892c58ebf111f6"
            ],
            "index": "pypi",
            "version": "==2.0.1"
        },
        "scrapy-extensions": {
            "extras": [
                "articles"
            ],
            "hashes": [
                "sha256:d0f44edaa7f2124590a80c92d26d421bf0ea250abb8fa7313a7088a2b914dc78",
                "sha256:d6571dac55dd0ba92287b8dbe61dcd5274970754f00d0d6efe02c5b4c0b9b629"
            ],
            "index": "pypi",
            "version": "==0.2.0"
        },
        "service-identity": {
            "hashes": [
                "sha256:001c0707759cb3de7e49c078a7c0c9cd12594161d3bf06b9c254fdcb1a60dc36",
                "sha256:0858a54aabc5b459d1aafa8a518ed2081a285087f349fe3e55197989232e2e2d"
            ],
            "version": "==18.1.0"
        },
        "simplecosine": {
            "hashes": [
                "sha256:216ae262f5e5d2daaa7740296f9308c9fc024e7d7551412c7839065748b3bf02",
                "sha256:aa3ee50913d5bd990c755e6e1dc76944eb179b0709932b99a8f6986fc8bc7430"
            ],
            "version": "==1.2"
        },
        "six": {
            "hashes": [
                "sha256:236bdbdce46e6e6a3d61a337c0f8b763ca1e8717c03b369e87a7ec7ce1319c0a",
                "sha256:8f3cd2e254d8f793e7f3d6d9df77b92252b52637291d0f0da013c76ea2724b6c"
            ],
            "version": "==1.14.0"
        },
        "smart-open": {
            "hashes": [
                "sha256:221cc08ae926af6ad72d141f208d228e1e801b1ee9b15f3e466eecf89d931002"
            ],
            "index": "pypi",
            "version": "==1.11.1"
        },
        "sortedcontainers": {
            "hashes": [
                "sha256:974e9a32f56b17c1bac2aebd9dcf197f3eb9cd30553c5852a3187ad162e1a03a",
                "sha256:d9e96492dd51fae31e60837736b38fe42a187b5404c16606ff7ee7cd582d4c60"
            ],
            "version": "==2.1.0"
        },
        "twisted": {
            "hashes": [
                "sha256:040eb6641125d2a9a09cf198ec7b83dd8858c6f51f6770325ed9959c00f5098f",
                "sha256:147780b8caf21ba2aef3688628eaf13d7e7fe02a86747cd54bfaf2140538f042",
                "sha256:158ddb80719a4813d292293ac44ba41d8b56555ed009d90994a278237ee63d2c",
                "sha256:2182000d6ffc05d269e6c03bfcec8b57e20259ca1086180edaedec3f1e689292",
                "sha256:25ffcf37944bdad4a99981bc74006d735a678d2b5c193781254fbbb6d69e3b22",
                "sha256:3281d9ce889f7b21bdb73658e887141aa45a102baf3b2320eafcfba954fcefec",
                "sha256:356e8d8dd3590e790e3dba4db139eb8a17aca64b46629c622e1b1597a4a92478",
                "sha256:70952c56e4965b9f53b180daecf20a9595cf22b8d0935cd3bd664c90273c3ab2",
                "sha256:7408c6635ee1b96587289283ebe90ee15dbf9614b05857b446055116bc822d29",
                "sha256:7c547fd0215db9da8a1bc23182b309e84a232364cc26d829e9ee196ce840b114",
                "sha256:894f6f3cfa57a15ea0d0714e4283913a5f2511dbd18653dd148eba53b3919797",
                "sha256:94ac3d55a58c90e2075c5fe1853f2aa3892b73e3bf56395f743aefde8605eeaa",
                "sha256:a58e61a2a01e5bcbe3b575c0099a2bcb8d70a75b1a087338e0c48dd6e01a5f15",
                "sha256:c09c47ff9750a8e3aa60ad169c4b95006d455a29b80ad0901f031a103b2991cd",
                "sha256:ca3a0b8c9110800e576d89b5337373e52018b41069bc879f12fa42b7eb2d0274",
                "sha256:cd1dc5c85b58494138a3917752b54bb1daa0045d234b7c132c37a61d5483ebad",
                "sha256:cdbc4c7f0cd7a2218b575844e970f05a1be1861c607b0e048c9bceca0c4d42f7",
                "sha256:d267125cc0f1e8a0eed6319ba4ac7477da9b78a535601c49ecd20c875576433a",
                "sha256:d72c55b5d56e176563b91d11952d13b01af8725c623e498db5507b6614fc1e10",
                "sha256:d95803193561a243cb0401b0567c6b7987d3f2a67046770e1dccd1c9e49a9780",
                "sha256:e92703bed0cc21d6cb5c61d66922b3b1564015ca8a51325bd164a5e33798d504",
                "sha256:f058bd0168271de4dcdc39845b52dd0a4a2fecf5f1246335f13f5e96eaebb467",
                "sha256:f3c19e5bd42bbe4bf345704ad7c326c74d3fd7a1b3844987853bef180be638d4"
            ],
            "index": "pypi",
            "version": "==20.3.0"
        },
        "typing-extensions": {
            "hashes": [
                "sha256:6e95524d8a547a91e08f404ae485bbb71962de46967e1b71a0cb89af24e761c5",
                "sha256:79ee589a3caca649a9bfd2a8de4709837400dfa00b6cc81962a1e6a1815969ae",
                "sha256:f8d2bd89d25bc39dabe7d23df520442fa1d8969b82544370e03d88b5a591c392"
            ],
            "version": "==3.7.4.2"
        },
        "urllib3": {
            "hashes": [
                "sha256:3018294ebefce6572a474f0604c2021e33b3fd8006ecd11d62107a5d2a963527",
                "sha256:88206b0eb87e6d677d424843ac5209e3fb9d0190d0ee169599165ec25e9d9115"
            ],
            "markers": "python_version != '3.4'",
            "version": "==1.25.9"
        },
        "w3lib": {
            "hashes": [
                "sha256:847704b837b2b973cddef6938325d466628e6078266bc2e1f7ac49ba85c34823",
                "sha256:8b1854fef570b5a5fc84d960e025debd110485d73fd283580376104762774315"
            ],
            "index": "pypi",
            "version": "==1.21.0"
        },
        "zope.index": {
            "hashes": [
                "sha256:0a98da03fc9e8ae8dec1c0e666b053dd46bd13a21f3db5401cf9ae9ae6e8ebcb",
                "sha256:0ff9084a2ba8ccf9eaac0d14fc7f6e158063b11081d367b7b533ce5a4c845756",
                "sha256:18358e5546c0b522ee87219fa4cbce8f6e41fc947ace057573d99b0faf822cf0",
                "sha256:194f890c7e92812aa652595f1f8a6edf68746bfb430cae646a4a16206049b301",
                "sha256:197cb0066eb02c9cc0246e70a08c4b6dd03e7acf00a35874f90fde37c5391c5e",
                "sha256:2133f5be6c4262995c6a9dc0c854c4aa9bebab9e6b7855795c0c953afd91bc09",
                "sha256:331099de0eca27ca502167fd991f539fac10fa4a2c93527d28d5c7ffca9636f7",
                "sha256:3632e11b0f52c0180a5e146a7ef3fe0a2cca52e02471412208421bc7fb6bc0bc",
                "sha256:366871a79a177b2ac29c2042563f1b66256f374025b053db66cc935264ae40d0",
                "sha256:3f86c8e02ecd19d48d918bb6002fe5cdcc6e9bcddd547e748cac490f71839075",
                "sha256:476836398cd2fd05b3e4e18dfcf935217b1bccadcb7285041725f6f3b63dcd1a",
                "sha256:5a5831bf3825c06eaab9dfe738faf736d7d90e9b02f60faa0cfa838b08e2bd98",
                "sha256:5c0bccb8d01d00fb6edc22fb4b8877f5e73886cee824caf9b8ee51316091e418",
                "sha256:5e954a43832de8827b323a48748b7f82fb0cf1c8a59df45b4be4a0ad233a1381",
                "sha256:686176fa5aeca4726ebec628c9c9bb6d66dfcca42ddffebda0cfd037b4fb9d2a",
                "sha256:725d87dcffd8a1a22f35d364a0cd925c4d6b00fc44e7da1fd494bd9ef566ac85",
                "sha256:7f4eb8c486edd7425a469c38a50249a0f988ff1db008ec751790703b03dbccc4",
                "sha256:830f8f9b63fa4d086101c997d305232a93b5ad6b954de199f3d8d1c23b14a55f",
                "sha256:8a94734d33c5d4613e4b49fc1ea4ca55fe213aa1f43b4f7fef4454283b64a64b",
                "sha256:8c70569712778b2a3ca6caee0354d33b6bc50507a626644efdaa5e4a9cdc8288",
                "sha256:93b66fd2727631895d0840939d4fabe883de02bc947c7d682bc08933574877c8",
                "sha256:951220a1237f5a4802118d361cea9202d561e228c6058e56bf7ad1f9af0b1ee2",
                "sha256:965b00d89d72d6d930419767a4fd8efcf6328b1de2980c83f702e7b1391bf7b1",
                "sha256:9855512eb25dc83d772a374d3e73ea77379cdb85cda1a1cfb5e540dd80d99949",
                "sha256:a2e543582dd1e5757b5c354114fd83710de7e3f30c1dced3f043f800a513b392",
                "sha256:a519d601d0d35ec27b812829bc866be9f44743c326eee5f5fab490461777335a",
                "sha256:af1372782e4b1a6cfbb51a89a09d38ef30597dbc0ec38b4558cebe2d5b8babd0",
                "sha256:b4775e267b4453b514124836af8ec16d6e34c81bcf02012748cd0c6afee151c6",
                "sha256:b810d518b211ecc8a488e97500c25d918fb1431da175b1e8ce8fa67346c8d235",
                "sha256:be02b04ff8181481a341a699d65ea1f39d66b4db9315d2852688d53300532a50",
                "sha256:c08c74c5f587068a4b09756af04b6e720a758ab73e3a9c79f398c5aa2f6d8071",
                "sha256:c87097c30ed86ca0fddcbaf0acf320230382d488ef6aab02321cd59eeda69a37",
                "sha256:d31ab54272461973285d3770ad18d2553f9db55b4f9bd897de18f960fe71f41a",
                "sha256:dafd21dfc34888d8a650abb52213d1745bd6892c5e9bccd1b8702e7623619cc6",
                "sha256:dd3e310bed39012c5c72809a0b1fcd74c914cf4a96c6f30e44081085804d93a9",
                "sha256:e5668093d0699c7bdae410b1f766b449848646bc3fa816fcb8dc0e549c599b87",
                "sha256:ea1acaf72c31661580b1e86178cbd81cb931ea3e71152ae30e6aefe486b877ed",
                "sha256:ee9c878c350d0d1f5532bba44de2611be56298107157f8ccdae54ae9b11e2d1b",
                "sha256:f81eb1b0e46f5aac15c508178dbb5bb85b7ec11e63b72868d207a37abf102f22"
            ],
            "version": "==5.0.0"
        },
        "zope.interface": {
            "hashes": [
                "sha256:0103cba5ed09f27d2e3de7e48bb320338592e2fabc5ce1432cf33808eb2dfd8b",
                "sha256:14415d6979356629f1c386c8c4249b4d0082f2ea7f75871ebad2e29584bd16c5",
                "sha256:1ae4693ccee94c6e0c88a4568fb3b34af8871c60f5ba30cf9f94977ed0e53ddd",
                "sha256:1b87ed2dc05cb835138f6a6e3595593fea3564d712cb2eb2de963a41fd35758c",
                "sha256:269b27f60bcf45438e8683269f8ecd1235fa13e5411de93dae3b9ee4fe7f7bc7",
                "sha256:27d287e61639d692563d9dab76bafe071fbeb26818dd6a32a0022f3f7ca884b5",
                "sha256:39106649c3082972106f930766ae23d1464a73b7d30b3698c986f74bf1256a34",
                "sha256:40e4c42bd27ed3c11b2c983fecfb03356fae1209de10686d03c02c8696a1d90e",
                "sha256:461d4339b3b8f3335d7e2c90ce335eb275488c587b61aca4b305196dde2ff086",
                "sha256:4f98f70328bc788c86a6a1a8a14b0ea979f81ae6015dd6c72978f1feff70ecda",
                "sha256:558a20a0845d1a5dc6ff87cd0f63d7dac982d7c3be05d2ffb6322a87c17fa286",
                "sha256:562dccd37acec149458c1791da459f130c6cf8902c94c93b8d47c6337b9fb826",
                "sha256:5e86c66a6dea8ab6152e83b0facc856dc4d435fe0f872f01d66ce0a2131b7f1d",
                "sha256:60a207efcd8c11d6bbeb7862e33418fba4e4ad79846d88d160d7231fcb42a5ee",
                "sha256:645a7092b77fdbc3f68d3cc98f9d3e71510e419f54019d6e282328c0dd140dcd",
                "sha256:6874367586c020705a44eecdad5d6b587c64b892e34305bb6ed87c9bbe22a5e9",
                "sha256:74bf0a4f9091131de09286f9a605db449840e313753949fe07c8d0fe7659ad1e",
                "sha256:7b726194f938791a6691c7592c8b9e805fc6d1b9632a833b9c0640828cd49cbc",
                "sha256:8149ded7f90154fdc1a40e0c8975df58041a6f693b8f7edcd9348484e9dc17fe",
                "sha256:8cccf7057c7d19064a9e27660f5aec4e5c4001ffcf653a47531bde19b5aa2a8a",
                "sha256:911714b08b63d155f9c948da2b5534b223a1a4fc50bb67139ab68b277c938578",
                "sha256:a5f8f85986197d1dd6444763c4a15c991bfed86d835a1f6f7d476f7198d5f56a",
                "sha256:a744132d0abaa854d1aad50ba9bc64e79c6f835b3e92521db4235a1991176813",
                "sha256:af2c14efc0bb0e91af63d00080ccc067866fb8cbbaca2b0438ab4105f5e0f08d",
                "sha256:b054eb0a8aa712c8e9030065a59b5e6a5cf0746ecdb5f087cca5ec7685690c19",
                "sha256:b0becb75418f8a130e9d465e718316cd17c7a8acce6fe8fe07adc72762bee425",
                "sha256:b1d2ed1cbda2ae107283befd9284e650d840f8f7568cb9060b5466d25dc48975",
                "sha256:ba4261c8ad00b49d48bbb3b5af388bb7576edfc0ca50a49c11dcb77caa1d897e",
                "sha256:d1fe9d7d09bb07228650903d6a9dc48ea649e3b8c69b1d263419cc722b3938e8",
                "sha256:d7804f6a71fc2dda888ef2de266727ec2f3915373d5a785ed4ddc603bbc91e08",
                "sha256:da2844fba024dd58eaa712561da47dcd1e7ad544a257482392472eae1c86d5e5",
                "sha256:dcefc97d1daf8d55199420e9162ab584ed0893a109f45e438b9794ced44c9fd0",
                "sha256:dd98c436a1fc56f48c70882cc243df89ad036210d871c7427dc164b31500dc11",
                "sha256:e74671e43ed4569fbd7989e5eecc7d06dc134b571872ab1d5a88f4a123814e9f",
                "sha256:eb9b92f456ff3ec746cd4935b73c1117538d6124b8617bc0fe6fda0b3816e345",
                "sha256:ebb4e637a1fb861c34e48a00d03cffa9234f42bef923aec44e5625ffb9a8e8f9",
                "sha256:ef739fe89e7f43fb6494a43b1878a36273e5924869ba1d866f752c5812ae8d58",
                "sha256:f40db0e02a8157d2b90857c24d89b6310f9b6c3642369852cdc3b5ac49b92afc",
                "sha256:f68bf937f113b88c866d090fea0bc52a098695173fc613b055a17ff0cf9683b6",
                "sha256:fb55c182a3f7b84c1a2d6de5fa7b1a05d4660d866b91dbf8d74549c57a1499e8"
            ],
            "version": "==5.1.0"
        }
    },
    "develop": {
        "appdirs": {
            "hashes": [
                "sha256:9e5896d1372858f8dd3344faf4e5014d21849c756c8d5701f78f8a103b372d92",
                "sha256:d8b24664561d0d34ddfaec54636d502d7cea6e29c3eaf68f3df6180863e2166e"
            ],
            "version": "==1.4.3"
        },
        "astroid": {
            "hashes": [
                "sha256:71ea07f44df9568a75d0f354c49143a4575d90645e9fead6dfb52c26a85ed13a",
                "sha256:840947ebfa8b58f318d42301cf8c0a20fd794a33b61cc4638e28e9e61ba32f42"
            ],
            "version": "==2.3.3"
        },
        "attrs": {
            "hashes": [
                "sha256:08a96c641c3a74e44eb59afb61a24f2cb9f4d7188748e76ba4bb5edfa3cb7d1c",
                "sha256:f7b7ce16570fe9965acd6d30101a28f62fb4a7f9e926b3bbc9b61f8b04247e72"
            ],
            "version": "==19.3.0"
        },
        "black": {
            "hashes": [
                "sha256:1b30e59be925fafc1ee4565e5e08abef6b03fe455102883820fe5ee2e4734e0b",
                "sha256:c2edb73a08e9e0e6f65a0e6af18b059b8b1cdd5bef997d7a0b181df93dc81539"
            ],
            "index": "pypi",
            "version": "==19.10b0"
        },
        "bleach": {
            "hashes": [
                "sha256:cc8da25076a1fe56c3ac63671e2194458e0c4d9c7becfd52ca251650d517903c",
                "sha256:e78e426105ac07026ba098f04de8abe9b6e3e98b5befbf89b51a5ef0a4292b03"
            ],
            "version": "==3.1.4"
        },
        "certifi": {
            "hashes": [
                "sha256:1d987a998c75633c40847cc966fcf5904906c920a7f17ef374f5aa4282abd304",
                "sha256:51fcb31174be6e6664c5f69e3e1691a2d72a1a12e90f872cbdb1567eb47b6519"
            ],
            "version": "==2020.4.5.1"
        },
        "chardet": {
            "hashes": [
                "sha256:84ab92ed1c4d4f16916e05906b6b75a6c0fb5db821cc65e70cbd64a3e2a5eaae",
                "sha256:fc323ffcaeaed0e0a02bf4d117757b98aed530d9ed4531e3e15460124c106691"
            ],
            "version": "==3.0.4"
        },
        "click": {
            "hashes": [
                "sha256:8a18b4ea89d8820c5d0c7da8a64b2c324b4dabb695804dbfea19b9be9d88c0cc",
                "sha256:e345d143d80bf5ee7534056164e5e112ea5e22716bbb1ce727941f4c8b471b9a"
            ],
            "version": "==7.1.1"
        },
        "docutils": {
            "hashes": [
                "sha256:6c4f696463b79f1fb8ba0c594b63840ebd41f059e92b31957c46b74a4599b6d0",
                "sha256:9e4d7ecfc600058e07ba661411a2b7de2fd0fafa17d1a7f7361cd47b1175c827",
                "sha256:a2aeea129088da402665e92e0b25b04b073c04b2dce4ab65caaa38b7ce2e1a99"
            ],
            "version": "==0.15.2"
        },
        "idna": {
            "hashes": [
                "sha256:7588d1c14ae4c77d74036e8c22ff447b26d0fde8f007354fd48a7814db15b7cb",
                "sha256:a068a21ceac8a4d63dbfd964670474107f541babbd2250d61922f029858365fa"
            ],
            "version": "==2.9"
        },
        "importlib-metadata": {
            "hashes": [
                "sha256:2a688cbaa90e0cc587f1df48bdc97a6eadccdcd9c35fb3f976a09e3b5016d90f",
                "sha256:34513a8a0c4962bc66d35b359558fd8a5e10cd472d37aec5f66858addef32c1e"
            ],
            "markers": "python_version < '3.8'",
            "version": "==1.6.0"
        },
        "isort": {
            "hashes": [
                "sha256:54da7e92468955c4fceacd0c86bd0ec997b0e1ee80d97f67c35a78b719dccab1",
                "sha256:6e811fcb295968434526407adb8796944f1988c5b65e8139058f2014cbe100fd"
            ],
            "version": "==4.3.21"
        },
        "keyring": {
            "hashes": [
                "sha256:197fd5903901030ef7b82fe247f43cfed2c157a28e7747d1cfcf4bc5e699dd03",
                "sha256:8179b1cdcdcbc221456b5b74e6b7cfa06f8dd9f239eb81892166d9223d82c5ba"
            ],
            "version": "==21.2.0"
        },
        "lazy-object-proxy": {
            "hashes": [
                "sha256:0c4b206227a8097f05c4dbdd323c50edf81f15db3b8dc064d08c62d37e1a504d",
                "sha256:194d092e6f246b906e8f70884e620e459fc54db3259e60cf69a4d66c3fda3449",
                "sha256:1be7e4c9f96948003609aa6c974ae59830a6baecc5376c25c92d7d697e684c08",
                "sha256:4677f594e474c91da97f489fea5b7daa17b5517190899cf213697e48d3902f5a",
                "sha256:48dab84ebd4831077b150572aec802f303117c8cc5c871e182447281ebf3ac50",
                "sha256:5541cada25cd173702dbd99f8e22434105456314462326f06dba3e180f203dfd",
                "sha256:59f79fef100b09564bc2df42ea2d8d21a64fdcda64979c0fa3db7bdaabaf6239",
                "sha256:8d859b89baf8ef7f8bc6b00aa20316483d67f0b1cbf422f5b4dc56701c8f2ffb",
                "sha256:9254f4358b9b541e3441b007a0ea0764b9d056afdeafc1a5569eee1cc6c1b9ea",
                "sha256:9651375199045a358eb6741df3e02a651e0330be090b3bc79f6d0de31a80ec3e",
                "sha256:97bb5884f6f1cdce0099f86b907aa41c970c3c672ac8b9c8352789e103cf3156",
                "sha256:9b15f3f4c0f35727d3a0fba4b770b3c4ebbb1fa907dbcc046a1d2799f3edd142",
                "sha256:a2238e9d1bb71a56cd710611a1614d1194dc10a175c1e08d75e1a7bcc250d442",
                "sha256:a6ae12d08c0bf9909ce12385803a543bfe99b95fe01e752536a60af2b7797c62",
                "sha256:ca0a928a3ddbc5725be2dd1cf895ec0a254798915fb3a36af0964a0a4149e3db",
                "sha256:cb2c7c57005a6804ab66f106ceb8482da55f5314b7fcb06551db1edae4ad1531",
                "sha256:d74bb8693bf9cf75ac3b47a54d716bbb1a92648d5f781fc799347cfc95952383",
                "sha256:d945239a5639b3ff35b70a88c5f2f491913eb94871780ebfabb2568bd58afc5a",
                "sha256:eba7011090323c1dadf18b3b689845fd96a61ba0a1dfbd7f24b921398affc357",
                "sha256:efa1909120ce98bbb3777e8b6f92237f5d5c8ea6758efea36a473e1d38f7d3e4",
                "sha256:f3900e8a5de27447acbf900b4750b0ddfd7ec1ea7fbaf11dfa911141bc522af0"
            ],
            "version": "==1.4.3"
        },
        "mccabe": {
            "hashes": [
                "sha256:ab8a6258860da4b6677da4bd2fe5dc2c659cff31b3ee4f7f5d64e79735b80d42",
                "sha256:dd8d182285a0fe56bace7f45b5e7d1a6ebcbf524e8f3bd87eb0f125271b8831f"
            ],
            "version": "==0.6.1"
        },
        "mypy": {
            "hashes": [
                "sha256:15b948e1302682e3682f11f50208b726a246ab4e6c1b39f9264a8796bb416aa2",
                "sha256:219a3116ecd015f8dca7b5d2c366c973509dfb9a8fc97ef044a36e3da66144a1",
                "sha256:3b1fc683fb204c6b4403a1ef23f0b1fac8e4477091585e0c8c54cbdf7d7bb164",
                "sha256:3beff56b453b6ef94ecb2996bea101a08f1f8a9771d3cbf4988a61e4d9973761",
                "sha256:7687f6455ec3ed7649d1ae574136835a4272b65b3ddcf01ab8704ac65616c5ce",
                "sha256:7ec45a70d40ede1ec7ad7f95b3c94c9cf4c186a32f6bacb1795b60abd2f9ef27",
                "sha256:86c857510a9b7c3104cf4cde1568f4921762c8f9842e987bc03ed4f160925754",
                "sha256:8a627507ef9b307b46a1fea9513d5c98680ba09591253082b4c48697ba05a4ae",
                "sha256:8dfb69fbf9f3aeed18afffb15e319ca7f8da9642336348ddd6cab2713ddcf8f9",
                "sha256:a34b577cdf6313bf24755f7a0e3f3c326d5c1f4fe7422d1d06498eb25ad0c600",
                "sha256:a8ffcd53cb5dfc131850851cc09f1c44689c2812d0beb954d8138d4f5fc17f65",
                "sha256:b90928f2d9eb2f33162405f32dde9f6dcead63a0971ca8a1b50eb4ca3e35ceb8",
                "sha256:c56ffe22faa2e51054c5f7a3bc70a370939c2ed4de308c690e7949230c995913",
                "sha256:f91c7ae919bbc3f96cd5e5b2e786b2b108343d1d7972ea130f7de27fdd547cf3"
            ],
            "index": "pypi",
            "version": "==0.770"
        },
        "mypy-extensions": {
            "hashes": [
                "sha256:090fedd75945a69ae91ce1303b5824f428daf5a028d2f6ab8a299250a846f15d",
                "sha256:2d82818f5bb3e369420cb3c4060a7970edba416647068eb4c5343488a6c604a8"
            ],
            "version": "==0.4.3"
        },
        "pathspec": {
            "hashes": [
                "sha256:7d91249d21749788d07a2d0f94147accd8f845507400749ea19c1ec9054a12b0",
                "sha256:da45173eb3a6f2a5a487efba21f050af2b41948be6ab52b6a1e3ff22bb8b7061"
            ],
            "version": "==0.8.0"
        },
        "pkginfo": {
            "hashes": [
                "sha256:7424f2c8511c186cd5424bbf31045b77435b37a8d604990b79d4e70d741148bb",
                "sha256:a6d9e40ca61ad3ebd0b72fbadd4fba16e4c0e4df0428c041e01e06eb6ee71f32"
            ],
            "version": "==1.5.0.1"
        },
        "psutil": {
            "hashes": [
                "sha256:1413f4158eb50e110777c4f15d7c759521703bd6beb58926f1d562da40180058",
                "sha256:298af2f14b635c3c7118fd9183843f4e73e681bb6f01e12284d4d70d48a60953",
                "sha256:60b86f327c198561f101a92be1995f9ae0399736b6eced8f24af41ec64fb88d4",
                "sha256:685ec16ca14d079455892f25bd124df26ff9137664af445563c1bd36629b5e0e",
                "sha256:73f35ab66c6c7a9ce82ba44b1e9b1050be2a80cd4dcc3352cc108656b115c74f",
                "sha256:75e22717d4dbc7ca529ec5063000b2b294fc9a367f9c9ede1f65846c7955fd38",
                "sha256:a02f4ac50d4a23253b68233b07e7cdb567bd025b982d5cf0ee78296990c22d9e",
                "sha256:d008ddc00c6906ec80040d26dc2d3e3962109e40ad07fd8a12d0284ce5e0e4f8",
                "sha256:d84029b190c8a66a946e28b4d3934d2ca1528ec94764b180f7d6ea57b0e75e26",
                "sha256:e2d0c5b07c6fe5a87fa27b7855017edb0d52ee73b71e6ee368fae268605cc3f5",
                "sha256:f344ca230dd8e8d5eee16827596f1c22ec0876127c28e800d7ae20ed44c4b310"
            ],
            "index": "pypi",
            "version": "==5.7.0"
        },
        "pygments": {
            "hashes": [
                "sha256:647344a061c249a3b74e230c739f434d7ea4d8b1d5f3721bc0f3558049b38f44",
                "sha256:ff7a40b4860b727ab48fad6360eb351cc1b33cbf9b15a0f689ca5353e9463324"
            ],
            "version": "==2.6.1"
        },
        "pylint": {
            "hashes": [
                "sha256:3db5468ad013380e987410a8d6956226963aed94ecb5f9d3a28acca6d9ac36cd",
                "sha256:886e6afc935ea2590b462664b161ca9a5e40168ea99e5300935f6591ad467df4"
            ],
            "index": "pypi",
            "version": "==2.4.4"
        },
        "readme-renderer": {
            "hashes": [
                "sha256:1b6d8dd1673a0b293766b4106af766b6eff3654605f9c4f239e65de6076bc222",
                "sha256:e67d64242f0174a63c3b727801a2fff4c1f38ebe5d71d95ff7ece081945a6cd4"
            ],
            "version": "==25.0"
        },
        "regex": {
            "hashes": [
                "sha256:08119f707f0ebf2da60d2f24c2f39ca616277bb67ef6c92b72cbf90cbe3a556b",
                "sha256:0ce9537396d8f556bcfc317c65b6a0705320701e5ce511f05fc04421ba05b8a8",
                "sha256:1cbe0fa0b7f673400eb29e9ef41d4f53638f65f9a2143854de6b1ce2899185c3",
                "sha256:2294f8b70e058a2553cd009df003a20802ef75b3c629506be20687df0908177e",
                "sha256:23069d9c07e115537f37270d1d5faea3e0bdded8279081c4d4d607a2ad393683",
                "sha256:24f4f4062eb16c5bbfff6a22312e8eab92c2c99c51a02e39b4eae54ce8255cd1",
                "sha256:295badf61a51add2d428a46b8580309c520d8b26e769868b922750cf3ce67142",
                "sha256:2a3bf8b48f8e37c3a40bb3f854bf0121c194e69a650b209628d951190b862de3",
                "sha256:4385f12aa289d79419fede43f979e372f527892ac44a541b5446617e4406c468",
                "sha256:5635cd1ed0a12b4c42cce18a8d2fb53ff13ff537f09de5fd791e97de27b6400e",
                "sha256:5bfed051dbff32fd8945eccca70f5e22b55e4148d2a8a45141a3b053d6455ae3",
                "sha256:7e1037073b1b7053ee74c3c6c0ada80f3501ec29d5f46e42669378eae6d4405a",
                "sha256:90742c6ff121a9c5b261b9b215cb476eea97df98ea82037ec8ac95d1be7a034f",
                "sha256:a58dd45cb865be0ce1d5ecc4cfc85cd8c6867bea66733623e54bd95131f473b6",
                "sha256:c087bff162158536387c53647411db09b6ee3f9603c334c90943e97b1052a156",
                "sha256:c162a21e0da33eb3d31a3ac17a51db5e634fc347f650d271f0305d96601dc15b",
                "sha256:c9423a150d3a4fc0f3f2aae897a59919acd293f4cb397429b120a5fcd96ea3db",
                "sha256:ccccdd84912875e34c5ad2d06e1989d890d43af6c2242c6fcfa51556997af6cd",
                "sha256:e91ba11da11cf770f389e47c3f5c30473e6d85e06d7fd9dcba0017d2867aab4a",
                "sha256:ea4adf02d23b437684cd388d557bf76e3afa72f7fed5bbc013482cc00c816948",
                "sha256:fb95debbd1a824b2c4376932f2216cc186912e389bdb0e27147778cf6acb3f89"
            ],
            "version": "==2020.4.4"
        },
        "requests": {
            "hashes": [
                "sha256:43999036bfa82904b6af1d99e4882b560e5e2c68e5c4b0aa03b655f3d7d73fee",
                "sha256:b3f43d496c6daba4493e7c431722aeb7dbc6288f52a6e04e7b6023b0247817e6"
            ],
            "index": "pypi",
            "version": "==2.23.0"
        },
        "requests-toolbelt": {
            "hashes": [
                "sha256:380606e1d10dc85c3bd47bf5a6095f815ec007be7a8b69c878507068df059e6f",
                "sha256:968089d4584ad4ad7c171454f0a5c6dac23971e9472521ea3b6d49d610aa6fc0"
            ],
            "version": "==0.9.1"
        },
        "six": {
            "hashes": [
                "sha256:236bdbdce46e6e6a3d61a337c0f8b763ca1e8717c03b369e87a7ec7ce1319c0a",
                "sha256:8f3cd2e254d8f793e7f3d6d9df77b92252b52637291d0f0da013c76ea2724b6c"
            ],
            "version": "==1.14.0"
        },
        "toml": {
            "hashes": [
                "sha256:229f81c57791a41d65e399fc06bf0848bab550a9dfd5ed66df18ce5f05e73d5c",
                "sha256:235682dd292d5899d361a811df37e04a8828a5b1da3115886b73cf81ebc9100e"
            ],
            "version": "==0.10.0"
        },
        "tqdm": {
            "hashes": [
                "sha256:00339634a22c10a7a22476ee946bbde2dbe48d042ded784e4d88e0236eca5d81",
                "sha256:ea9e3fd6bd9a37e8783d75bfc4c1faf3c6813da6bd1c3e776488b41ec683af94"
            ],
            "version": "==4.45.0"
        },
        "twine": {
            "hashes": [
                "sha256:c1af8ca391e43b0a06bbc155f7f67db0bf0d19d284bfc88d1675da497a946124",
                "sha256:d561a5e511f70275e5a485a6275ff61851c16ffcb3a95a602189161112d9f160"
            ],
            "index": "pypi",
            "version": "==3.1.1"
        },
        "typed-ast": {
            "hashes": [
                "sha256:0666aa36131496aed8f7be0410ff974562ab7eeac11ef351def9ea6fa28f6355",
                "sha256:0c2c07682d61a629b68433afb159376e24e5b2fd4641d35424e462169c0a7919",
                "sha256:249862707802d40f7f29f6e1aad8d84b5aa9e44552d2cc17384b209f091276aa",
                "sha256:24995c843eb0ad11a4527b026b4dde3da70e1f2d8806c99b7b4a7cf491612652",
                "sha256:269151951236b0f9a6f04015a9004084a5ab0d5f19b57de779f908621e7d8b75",
                "sha256:4083861b0aa07990b619bd7ddc365eb7fa4b817e99cf5f8d9cf21a42780f6e01",
                "sha256:498b0f36cc7054c1fead3d7fc59d2150f4d5c6c56ba7fb150c013fbc683a8d2d",
                "sha256:4e3e5da80ccbebfff202a67bf900d081906c358ccc3d5e3c8aea42fdfdfd51c1",
                "sha256:6daac9731f172c2a22ade6ed0c00197ee7cc1221aa84cfdf9c31defeb059a907",
                "sha256:715ff2f2df46121071622063fc7543d9b1fd19ebfc4f5c8895af64a77a8c852c",
                "sha256:73d785a950fc82dd2a25897d525d003f6378d1cb23ab305578394694202a58c3",
                "sha256:8c8aaad94455178e3187ab22c8b01a3837f8ee50e09cf31f1ba129eb293ec30b",
                "sha256:8ce678dbaf790dbdb3eba24056d5364fb45944f33553dd5869b7580cdbb83614",
                "sha256:aaee9905aee35ba5905cfb3c62f3e83b3bec7b39413f0a7f19be4e547ea01ebb",
                "sha256:bcd3b13b56ea479b3650b82cabd6b5343a625b0ced5429e4ccad28a8973f301b",
                "sha256:c9e348e02e4d2b4a8b2eedb48210430658df6951fa484e59de33ff773fbd4b41",
                "sha256:d205b1b46085271b4e15f670058ce182bd1199e56b317bf2ec004b6a44f911f6",
                "sha256:d43943ef777f9a1c42bf4e552ba23ac77a6351de620aa9acf64ad54933ad4d34",
                "sha256:d5d33e9e7af3b34a40dc05f498939f0ebf187f07c385fd58d591c533ad8562fe",
                "sha256:fc0fea399acb12edbf8a628ba8d2312f583bdbdb3335635db062fa98cf71fca4",
                "sha256:fe460b922ec15dd205595c9b5b99e2f056fd98ae8f9f56b888e7a17dc2b757e7"
            ],
            "markers": "implementation_name == 'cpython' and python_version < '3.8'",
            "version": "==1.4.1"
        },
        "typing-extensions": {
            "hashes": [
                "sha256:6e95524d8a547a91e08f404ae485bbb71962de46967e1b71a0cb89af24e761c5",
                "sha256:79ee589a3caca649a9bfd2a8de4709837400dfa00b6cc81962a1e6a1815969ae",
                "sha256:f8d2bd89d25bc39dabe7d23df520442fa1d8969b82544370e03d88b5a591c392"
            ],
            "version": "==3.7.4.2"
        },
        "urllib3": {
            "hashes": [
                "sha256:3018294ebefce6572a474f0604c2021e33b3fd8006ecd11d62107a5d2a963527",
                "sha256:88206b0eb87e6d677d424843ac5209e3fb9d0190d0ee169599165ec25e9d9115"
            ],
            "markers": "python_version != '3.4'",
            "version": "==1.25.9"
        },
        "webencodings": {
            "hashes": [
                "sha256:a0af1213f3c2226497a97e2b3aa01a7e4bee4f403f95be16fc9acd2947514a78",
                "sha256:b36a1c245f2d304965eb4e0a82848379241dc04b865afcc4aab16748587e1923"
            ],
            "version": "==0.5.1"
        },
        "wrapt": {
            "hashes": [
                "sha256:565a021fd19419476b9362b05eeaa094178de64f8361e44468f9e9d7843901e1"
            ],
            "version": "==1.11.2"
        },
        "zipp": {
            "hashes": [
                "sha256:aa36550ff0c0b7ef7fa639055d797116ee891440eac1a56f378e2d3179e0320b",
                "sha256:c599e4d75c98f6798c509911d08a22e6c021d074469042177c8c86fb92eefd96"
            ],
            "version": "==3.1.0"
        }
    }
}<|MERGE_RESOLUTION|>--- conflicted
+++ resolved
@@ -1,11 +1,7 @@
 {
     "_meta": {
         "hash": {
-<<<<<<< HEAD
-            "sha256": "f2e73ed394d66d2e4c22807812c0fd81d81de543d71081f588c8719ae4381bea"
-=======
-            "sha256": "7f9385937964a0023799713b9780741cd92dc55556d6bf58bace3f0f1c34c6db"
->>>>>>> 8d21f4e5
+            "sha256": "a1365c159f814d8bc9c42314eb2d86b9737b35cc59756f784356dd4c501166e6"
         },
         "pipfile-spec": 6,
         "requires": {
@@ -51,19 +47,11 @@
         },
         "awscli": {
             "hashes": [
-<<<<<<< HEAD
-                "sha256:559801f89b45201475e6eda8578b35f08e2681372386dc25d261ab1d85569e11",
-                "sha256:f5bc53025ece68040dabff2762c669a5dd8cd7fef27c69d1acbbc86d7fb9c08b"
-            ],
-            "index": "pypi",
-            "version": "==1.18.43"
-=======
-                "sha256:b9cf7c4b90dff10886097d8bb3259822ca06d3f2a4c0014b155d246b4517df76",
-                "sha256:d863435d80741a46d09b22c928fa338ad552b1668b53319689f227167d5a25d1"
-            ],
-            "index": "pypi",
-            "version": "==1.18.39"
->>>>>>> 8d21f4e5
+                "sha256:00bc0b68a9d1ecf6e8ced0887dffd8d635a42210208548e6a16cfd2204f184ef",
+                "sha256:2205b5c150afb69e04a6b6af2bca1ec014c84ef36e9a12de144182790f988033"
+            ],
+            "index": "pypi",
+            "version": "==1.18.44"
         },
         "boto": {
             "hashes": [
@@ -75,31 +63,17 @@
         },
         "boto3": {
             "hashes": [
-<<<<<<< HEAD
-                "sha256:1a6a3d95d20cacd677e2af5cbff7027abea35b78f1b8126388ef7fa517655cfe",
-                "sha256:bb0962faea24242a3105f6341537f9e19ee45aa07a9b62a6ffa274ada33280df"
-            ],
-            "version": "==1.12.43"
+                "sha256:2186fca030ec6a4b00c5def1d7b86346da10eef41ae17b18f912621016f9196e",
+                "sha256:91af98b5bd555afacb7abe8afd7ed615e94c6d747e3f50588943b99a5a49789c"
+            ],
+            "version": "==1.12.44"
         },
         "botocore": {
             "hashes": [
-                "sha256:3b315934b20d7e4e3398a74fd90ea73622e0c1f609942ae0209506a041ae257f",
-                "sha256:9721e7b413e3b1b2b7670940e89d0088d1b83bd54cae1ccfe7305eb2e9361c17"
-            ],
-            "version": "==1.15.43"
-=======
-                "sha256:970bd7b332e73d7b51077ed36772c634811b38c81b0cc6ed0f910e50d7ebadf8",
-                "sha256:cdd79a3a7bbe1f33a365f0acfcc75c4405b482b3eb9ce3f4e6b16c418e201ac3"
-            ],
-            "version": "==1.12.39"
-        },
-        "botocore": {
-            "hashes": [
-                "sha256:94232b44e1540b7e043e220bd43f855400d0a243e926b26b3fb72994e971d518",
-                "sha256:e20ba56476b1031ce5ac8e22b59dabc75bd0e03231f124ed6b9ff99fe0b0c96b"
-            ],
-            "version": "==1.15.39"
->>>>>>> 8d21f4e5
+                "sha256:c08d2ae350b48fbdbb01d34915859c19ef702a244ddc1a71b5c369183b9e4f65",
+                "sha256:fcb84381f6fa2d8f96e2647bc059790b1a5a9ce0d00a5296ffe0946bdee15802"
+            ],
+            "version": "==1.15.44"
         },
         "btrees": {
             "hashes": [
@@ -146,15 +120,6 @@
                 "sha256:fac25bb42d0b346ef0c4add013e7690133e4921c242ab8323a6680b83a55ea06"
             ],
             "version": "==4.7.2"
-<<<<<<< HEAD
-=======
-        },
-        "bz2file": {
-            "hashes": [
-                "sha256:64c1f811e31556ba9931953c8ec7b397488726c63e09a4c67004f43bdd28da88"
-            ],
-            "version": "==0.98"
->>>>>>> 8d21f4e5
         },
         "cachetools": {
             "hashes": [
@@ -236,27 +201,27 @@
         },
         "cryptography": {
             "hashes": [
-                "sha256:01706e83707767a6c73aec2905f7f01a6b0f28953274262c7257244e1b6e6b41",
-                "sha256:222dfaf1e5cd3ab9e6d3aa4c37488bfb011caba31d126d6f1bc978fbdef389ee",
-                "sha256:2692dac7048ae82c21b8dfc9a60fe735604e872cf29f40edcc71f2755727ba56",
-                "sha256:27cde10edf48282c1ad42a256dac706dca57ac84402e2b6fb35f398352bcba0a",
-                "sha256:30cef1ade2b01dcdb4a83e05ac8bddd8292328eeb2a27438c7b67305b9f1b7cb",
-                "sha256:43d0f9f30c4a479a1236aedaecf74acd9c4a16abeee1f0f5b95f7df70a96af7f",
-                "sha256:4627d7c68a7faf103dfcc55c4deacfdc64b8333f476360bc32a759211ac4c292",
-                "sha256:6da4eba9e4f13c67f2cf83d73d49e9978ae1bc4f7863cc8dd02cba4b2a20b6a1",
-                "sha256:6df59400467cf7ce96a4913dbd0f0048975a6c0c187c8b94da26a3779c930669",
-                "sha256:7928301d6a81823bc10f7aa84f9346d9535e9c33f402ce6781f40e1f6ec4f739",
-                "sha256:90ebd0f7b637c2e12fc6bb8043a1dd0aefbd6692b31b18e661cac7bd1c097934",
-                "sha256:91a9b087ef65243298d95f3b7633ed9181632810d66009c9c083e3f4f88adac2",
-                "sha256:ac2e5fab056394361721fb4df6687c36d6551ac3b7c28c8d0bc32e5e91e56bbf",
-                "sha256:ce0bd68b4b946bd4bcebc3d4d1325bf0e938e445ae18cedddd60e33dd85a368e",
-                "sha256:d6492f53b3d9ca8919a6e008502dc8f1e7bd914b1bc4617de28bdefca7025cfe",
-                "sha256:df831c2f4424c4be9f798d312ac857aadaceaeeb59485415db2b75ddcb35bf19",
-                "sha256:e6c1dcd2df58a049c3fb42ffb7fd4faa981f2e2c21a2b7f48c8b860f9f439bde",
-                "sha256:ed5abba023c90ec6a646da406dbe353faabcdae61b47744f9edc92128c132e73",
-                "sha256:faed463d561065ad4b48c253f238fc2c21dddafe122fc9d4355c56b6c96603c2"
-            ],
-            "version": "==2.9.1"
+                "sha256:091d31c42f444c6f519485ed528d8b451d1a0c7bf30e8ca583a0cac44b8a0df6",
+                "sha256:18452582a3c85b96014b45686af264563e3e5d99d226589f057ace56196ec78b",
+                "sha256:1dfa985f62b137909496e7fc182dac687206d8d089dd03eaeb28ae16eec8e7d5",
+                "sha256:1e4014639d3d73fbc5ceff206049c5a9a849cefd106a49fa7aaaa25cc0ce35cf",
+                "sha256:22e91636a51170df0ae4dcbd250d318fd28c9f491c4e50b625a49964b24fe46e",
+                "sha256:3b3eba865ea2754738616f87292b7f29448aec342a7c720956f8083d252bf28b",
+                "sha256:651448cd2e3a6bc2bb76c3663785133c40d5e1a8c1a9c5429e4354201c6024ae",
+                "sha256:726086c17f94747cedbee6efa77e99ae170caebeb1116353c6cf0ab67ea6829b",
+                "sha256:844a76bc04472e5135b909da6aed84360f522ff5dfa47f93e3dd2a0b84a89fa0",
+                "sha256:88c881dd5a147e08d1bdcf2315c04972381d026cdb803325c03fe2b4a8ed858b",
+                "sha256:96c080ae7118c10fcbe6229ab43eb8b090fccd31a09ef55f83f690d1ef619a1d",
+                "sha256:a0c30272fb4ddda5f5ffc1089d7405b7a71b0b0f51993cb4e5dbb4590b2fc229",
+                "sha256:bb1f0281887d89617b4c68e8db9a2c42b9efebf2702a3c5bf70599421a8623e3",
+                "sha256:c447cf087cf2dbddc1add6987bbe2f767ed5317adb2d08af940db517dd704365",
+                "sha256:c4fd17d92e9d55b84707f4fd09992081ba872d1a0c610c109c18e062e06a2e55",
+                "sha256:d0d5aeaedd29be304848f1c5059074a740fa9f6f26b84c5b63e8b29e73dfc270",
+                "sha256:daf54a4b07d67ad437ff239c8a4080cfd1cc7213df57d33c97de7b4738048d5e",
+                "sha256:e993468c859d084d5579e2ebee101de8f5a27ce8e2159959b6673b418fd8c785",
+                "sha256:f118a95c7480f5be0df8afeb9a11bd199aa20afab7a96bcf20409b411a3a85f0"
+            ],
+            "version": "==2.9.2"
         },
         "cssselect": {
             "hashes": [
@@ -409,17 +374,17 @@
                 "grpc"
             ],
             "hashes": [
-                "sha256:c0e430658ed6be902d7ba7095fb0a9cac810270d71bf7ac4484e76c300407aae",
-                "sha256:e4082a0b479dc2dee2f8d7b80ea8b5d0184885b773caab15ab1836277a01d689"
-            ],
-            "version": "==1.17.0"
+                "sha256:859f7392676761f2b160c6ee030c3422135ada4458f0948c5690a6a7c8d86294",
+                "sha256:92e962a087f1c4b8d1c5c88ade1c1dfd550047dcffb320c57ef6a534a20403e2"
+            ],
+            "version": "==1.16.0"
         },
         "google-auth": {
             "hashes": [
-                "sha256:050f1713142fa57d4b34f4fd4a998210e330f6a29c84c6ce359b928cc11dc8ad",
-                "sha256:9813eaae335c45e8a1b5d274610fa961ac8aa650568d1cfb005b2c07da6bde6c"
-            ],
-            "version": "==1.14.0"
+                "sha256:0c41a453b9a8e77975bfa436b8daedac00aed1c545d84410daff8272fff40fbb",
+                "sha256:e63b2210e03c4ed829063b72c4af0c4b867c2788efb3210b6b9439b488bd3afd"
+            ],
+            "version": "==1.14.1"
         },
         "google-cloud-pubsub": {
             "hashes": [
@@ -1338,10 +1303,10 @@
         },
         "readme-renderer": {
             "hashes": [
-                "sha256:1b6d8dd1673a0b293766b4106af766b6eff3654605f9c4f239e65de6076bc222",
-                "sha256:e67d64242f0174a63c3b727801a2fff4c1f38ebe5d71d95ff7ece081945a6cd4"
-            ],
-            "version": "==25.0"
+                "sha256:cbe9db71defedd2428a1589cdc545f9bd98e59297449f69d721ef8f1cfced68d",
+                "sha256:cc4957a803106e820d05d14f71033092537a22daa4f406dfbdd61177e0936376"
+            ],
+            "version": "==26.0"
         },
         "regex": {
             "hashes": [
