[[source]]
name = "pypi"
url = "https://pypi.org/simple"
verify_ssl = true

[requires]
python_version = "3.7"

[packages]
awscli = "*"
boto = "*"
dedupe = ">=2.0.0"
google-cloud-pubsub = "*"
jmespath = "*"
pillow = "*"
pympler = "*"
pyspark = "*"
python-dotenv = "*"
pytility = {extras = ["dates"], version = "*"}
pytrie = "*"
pyyaml = "*"
requests = "*"
scrapy = "*"
<<<<<<< HEAD
scrapy-extensions = "*"
smart-open = ">=1.8.1"
=======
scrapy-extensions = {extras = ["articles"], version = ">=0.2.0"}
smart-open = "<1.6.0"
>>>>>>> 8d21f4e5
twisted = "*"
"w3lib" = "*"

[dev-packages]
black = "==19.10b0"
mypy = "*"
psutil = "*"
pylint = "*"
twine = "*"<|MERGE_RESOLUTION|>--- conflicted
+++ resolved
@@ -21,13 +21,8 @@
 pyyaml = "*"
 requests = "*"
 scrapy = "*"
-<<<<<<< HEAD
-scrapy-extensions = "*"
+scrapy-extensions = {extras = ["articles"], version = ">=0.2.0"}
 smart-open = ">=1.8.1"
-=======
-scrapy-extensions = {extras = ["articles"], version = ">=0.2.0"}
-smart-open = "<1.6.0"
->>>>>>> 8d21f4e5
 twisted = "*"
 "w3lib" = "*"
 
