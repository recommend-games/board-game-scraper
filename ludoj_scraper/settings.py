# -*- coding: utf-8 -*-

""" Scrapy settings """

import os

from pytility import parse_bool

try:
    from dotenv import find_dotenv, load_dotenv

<<<<<<< HEAD
    DOTENV_PATH = os.getenv("DOTENV_PATH") or find_dotenv(usecwd=True)
    load_dotenv(dotenv_path=DOTENV_PATH, verbose=True)
=======
    load_dotenv(verbose=True)

>>>>>>> 22add7b3
except ImportError:
    pass

BOT_NAME = "ludoj"

SPIDER_MODULES = ["ludoj_scraper.spiders"]
NEWSPIDER_MODULE = "ludoj_scraper.spiders"

LOG_LEVEL = os.getenv("LOG_LEVEL") or "INFO"

BASE_DIR = os.path.dirname(os.path.dirname(os.path.abspath(__file__)))

FEED_EXPORT_FIELDS = (
    "name",
    "alt_name",
    "year",
    "game_type",
    "description",
    "designer",
    "artist",
    "publisher",
    "url",
    "official_url",
    "image_url",
    "image_file",
    "video_url",
    "rules_url",
    "rules_file",
    "review_url",
    "external_link",
    "list_price",
    "min_players",
    "max_players",
    "min_players_rec",
    "max_players_rec",
    "min_players_best",
    "max_players_best",
    "min_age",
    "max_age",
    "min_age_rec",
    "max_age_rec",
    "min_time",
    "max_time",
    "category",
    "mechanic",
    "cooperative",
    "compilation",
    "compilation_of",
    "family",
    "expansion",
    "implementation",
    "integration",
    "rank",
    "num_votes",
    "avg_rating",
    "stddev_rating",
    "bayes_rating",
    "worst_rating",
    "best_rating",
    "complexity",
    "easiest_complexity",
    "hardest_complexity",
    "language_dependency",
    "lowest_language_dependency",
    "highest_language_dependency",
    "bgg_id",
    "freebase_id",
    "wikidata_id",
    "wikipedia_id",
    "dbpedia_id",
    "luding_id",
    "spielen_id",
    "bga_id",
    "published_at",
    "updated_at",
    "scraped_at",
)

MULTI_FEED_ENABLED = True
MULTI_FEED_EXPORT_FIELDS = {
    "GameItem": FEED_EXPORT_FIELDS,
    "UserItem": ("bgg_user_name", "published_at", "updated_at", "scraped_at"),
    "RatingItem": (
        "bgg_id",
        "bgg_user_name",
        "bgg_user_rating",
        "bgg_user_owned",
        "bgg_user_prev_owned",
        "bgg_user_for_trade",
        "bgg_user_want_in_trade",
        "bgg_user_want_to_play",
        "bgg_user_want_to_buy",
        "bgg_user_preordered",
        "bgg_user_wishlist",
        "bgg_user_play_count",
        "bga_id",
        "bga_user_id",
        "bga_user_name",
        "bga_user_rating",
        "comment",
        "published_at",
        "updated_at",
        "scraped_at",
    ),
}

# Crawl responsibly by identifying yourself (and your website) on the user-agent
# USER_AGENT = 'ludoj (+http://www.yourdomain.com)'
# USER_AGENT = ('Mozilla/5.0 (Macintosh; Intel Mac OS X 10_10_1) '
#               'AppleWebKit/537.36 (KHTML, like Gecko) Chrome/39.0.2171.95 Safari/537.36')

# Obey robots.txt rules
ROBOTSTXT_OBEY = parse_bool(os.getenv("ROBOTSTXT_OBEY") or True)
ROBOTSTXT_PARSER = "scrapy.robotstxt.PythonRobotParser"

# Configure maximum concurrent requests performed by Scrapy (default: 16)
# CONCURRENT_REQUESTS = 32

# Configure a delay for requests for the same website (default: 0)
# See http://scrapy.readthedocs.org/en/latest/topics/settings.html#download-delay
# See also autothrottle settings and docs
DOWNLOAD_DELAY = 0.1
# The download delay setting will honor only one of:
CONCURRENT_REQUESTS_PER_DOMAIN = 8
# CONCURRENT_REQUESTS_PER_IP = 16

# Disable cookies (enabled by default)
# COOKIES_ENABLED = False

# Disable Telnet Console (enabled by default)
# TELNETCONSOLE_ENABLED = False

# Override the default request headers:
DEFAULT_REQUEST_HEADERS = {
    "Accept": "text/html,application/xhtml+xml,application/xml;q=0.9,*/*;q=0.8",
    "Accept-Language": "en",
}

# Enable or disable spider middlewares
# See http://scrapy.readthedocs.org/en/latest/topics/spider-middleware.html
# SPIDER_MIDDLEWARES = {
#    'ludoj_scraper.middlewares.MyCustomSpiderMiddleware': 543,
# }

# Enable or disable downloader middlewares
# See http://scrapy.readthedocs.org/en/latest/topics/downloader-middleware.html
DOWNLOADER_MIDDLEWARES = {"ludoj_scraper.middlewares.DelayedRetry": 555}

# Enable or disable extensions
# See http://scrapy.readthedocs.org/en/latest/topics/extensions.html
EXTENSIONS = {
    "scrapy.extensions.feedexport.FeedExporter": None,
    "ludoj_scraper.extensions.MultiFeedExporter": 0,
    "scrapy.extensions.throttle.AutoThrottle": None,
    "ludoj_scraper.extensions.NicerAutoThrottle": 0,
    "ludoj_scraper.extensions.StateTag": 0,
    "ludoj_scraper.extensions.PullQueueExtension": 100,
    "ludoj_scraper.extensions.MonitorDownloadsExtension": 500,
    "ludoj_scraper.extensions.DumpStatsExtension": 500,
}

# Configure item pipelines
# See http://scrapy.readthedocs.org/en/latest/topics/item-pipeline.html
ITEM_PIPELINES = {
    "ludoj_scraper.pipelines.DataTypePipeline": 100,
    "ludoj_scraper.pipelines.ValidatePipeline": 200,
    "ludoj_scraper.pipelines.ResolveLabelPipeline": 300,
    "ludoj_scraper.pipelines.ResolveImagePipeline": 400,
    "scrapy.pipelines.images.ImagesPipeline": None,
    "scrapy.pipelines.images.FilesPipeline": None,
}

# Enable and configure the AutoThrottle extension (disabled by default)
# See http://doc.scrapy.org/en/latest/topics/autothrottle.html
AUTOTHROTTLE_ENABLED = True
# The initial download delay
AUTOTHROTTLE_START_DELAY = max(DOWNLOAD_DELAY * 2, 5)
# The maximum download delay to be set in case of high latencies
AUTOTHROTTLE_MAX_DELAY = 60
# The average number of requests Scrapy should be sending in parallel to
# each remote server
AUTOTHROTTLE_TARGET_CONCURRENCY = CONCURRENT_REQUESTS_PER_DOMAIN
# Enable showing throttling stats for every response received:
AUTOTHROTTLE_DEBUG = False
AUTOTHROTTLE_HTTP_CODES = (429,)

# Enable and configure HTTP caching (disabled by default)
# See http://scrapy.readthedocs.org/en/latest/topics/downloader-middleware.html
HTTPCACHE_ENABLED = True
HTTPCACHE_EXPIRATION_SECS = 60 * 60 * 24 * 7  # 1 week
# HTTPCACHE_DIR = 'httpcache'
HTTPCACHE_IGNORE_HTTP_CODES = (500, 502, 503, 504, 408, 429, 202)
# HTTPCACHE_STORAGE = 'scrapy.extensions.httpcache.FilesystemCacheStorage'
HTTPCACHE_POLICY = "scrapy.extensions.httpcache.RFC2616Policy"

RETRY_ENABLED = True
RETRY_HTTP_CODES = (500, 502, 503, 504, 408, 429)

DELAYED_RETRY_ENABLED = False
DELAYED_RETRY_TIMES = -1
DELAYED_RETRY_HTTP_CODES = ()
DELAYED_RETRY_DELAY = 10.0
DELAYED_RETRY_PRIORITY_ADJUST = 0
DELAYED_RETRY_BACKOFF = True
DELAYED_RETRY_BACKOFF_MAX_DELAY = 100.0

# Monitoring settings
MONITOR_DOWNLOADS_ENABLED = True
MONITOR_DOWNLOADS_INTERVAL = 60
DUMP_STATS_ENABLED = True
DUMP_STATS_INTERVAL = 5 * 60

# Spider settings
SCRAPE_BGG_RATINGS = True
SCRAPE_BGG_COLLECTIONS = True

# State tags
STATE_TAG_FILE = ".state"
PID_TAG_FILE = ".pid"

MEDIA_ALLOW_REDIRECTS = True

# Image processing
IMAGES_STORE = os.path.join(BASE_DIR, "images")
IMAGES_URLS_FIELD = "image_url"
IMAGES_RESULT_FIELD = "image_file"
IMAGES_EXPIRES = 180
IMAGES_THUMBS = {"thumb": (1024, 1024)}

# File processing
FILES_STORE = os.path.join(BASE_DIR, "rules")
FILES_URLS_FIELD = "rules_url"
FILES_RESULT_FIELD = "rules_file"
FILES_EXPIRES = 180

# Board Game Atlas
BGA_CLIENT_ID = os.getenv("BGA_CLIENT_ID")
BGA_SCRAPE_IMAGES = False
BGA_SCRAPE_VIDEOS = False
BGA_SCRAPE_REVIEWS = False

PULL_QUEUE_ENABLED = False
PULL_QUEUE_PROJECT = os.getenv("PULL_QUEUE_PROJECT")
PULL_QUEUE_SUBSCRIPTION = os.getenv("PULL_QUEUE_SUBSCRIPTION")
PULL_QUEUE_INTERVAL = os.getenv("PULL_QUEUE_INTERVAL") or 5 * 60  # 5 minutes
PULL_QUEUE_MAX_MESSAGES = os.getenv("PULL_QUEUE_MAX_MESSAGES") or 100
PULL_QUEUE_PREVENT_RESCRAPE_FOR = (
    os.getenv("PULL_QUEUE_PREVENT_RESCRAPE_FOR") or 6 * 60 * 60  # 6 hours
)
PULL_QUEUE_PULL_TIMEOUT = os.getenv("PULL_QUEUE_PULL_TIMEOUT") or 5  # 5 seconds<|MERGE_RESOLUTION|>--- conflicted
+++ resolved
@@ -9,13 +9,9 @@
 try:
     from dotenv import find_dotenv, load_dotenv
 
-<<<<<<< HEAD
     DOTENV_PATH = os.getenv("DOTENV_PATH") or find_dotenv(usecwd=True)
     load_dotenv(dotenv_path=DOTENV_PATH, verbose=True)
-=======
-    load_dotenv(verbose=True)
-
->>>>>>> 22add7b3
+
 except ImportError:
     pass
 
